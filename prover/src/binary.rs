--- conflicted
+++ resolved
@@ -1,11 +1,6 @@
 use crate::{
-<<<<<<< HEAD
-    lir::{IBinOpType, IRelOpType, Opcode},
+    lir::{IBinOpType, IRelOpType, IUnOpType, Opcode},
     value::{FunctionType, IntegerValType, Value as LirValue, ValueType},
-=======
-    lir::{IBinOpType, IRelOpType, IUnOpType, Opcode},
-    value::{IntegerValType, Value as LirValue, ValueType},
->>>>>>> 36743cba
 };
 use nom::{
     branch::alt,
