// Copyright 2022, Offchain Labs, Inc.
// For license information, see https://github.com/nitro/blob/master/LICENSE

use crate::{
    gostack::GoStack,
    machine::{Escape, Inbox, MaybeEscape, WasmEnv, WasmEnvMut},
    socket,
};

use arbutil::Color;
use std::{
    io,
    io::{BufReader, BufWriter, ErrorKind, Write},
    net::TcpStream,
    time::Instant,
};

pub type Bytes32 = [u8; 32];

pub fn get_global_state_bytes32(mut env: WasmEnvMut, sp: u32) -> MaybeEscape {
    let (sp, env) = GoStack::new(sp, &mut env);
    ready_hostio(env)?;

    let global = sp.read_u64(0) as u32 as usize;
    let out_ptr = sp.read_u64(1);
    let mut out_len = sp.read_u64(2) as usize;
    if out_len < 32 {
        eprintln!("Go trying to read block hash into {out_len} bytes long buffer");
    } else {
        out_len = 32;
    }

    let global = match env.large_globals.get(global) {
        Some(global) => global,
        None => return Escape::hostio("global read out of bounds in wavmio.getGlobalStateBytes32"),
    };
    sp.write_slice(out_ptr, &global[..out_len]);
    Ok(())
}

pub fn set_global_state_bytes32(mut env: WasmEnvMut, sp: u32) -> MaybeEscape {
    let (sp, env) = GoStack::new(sp, &mut env);
    ready_hostio(env)?;

    let global = sp.read_u64(0) as u32 as usize;
    let src_ptr = sp.read_u64(1);
    let src_len = sp.read_u64(2);
    if src_len != 32 {
        eprintln!("Go trying to set 32-byte global with a {src_len} bytes long buffer");
        return Ok(());
    }

    let slice = sp.read_slice(src_ptr, src_len);
    let slice = &slice.try_into().unwrap();
    match env.large_globals.get_mut(global) {
        Some(global) => *global = *slice,
        None => {
            return Escape::hostio("global write out of bounds in wavmio.setGlobalStateBytes32")
        }
    }
    Ok(())
}

pub fn get_global_state_u64(mut env: WasmEnvMut, sp: u32) -> MaybeEscape {
    let (sp, env) = GoStack::new(sp, &mut env);
    ready_hostio(env)?;

    let global = sp.read_u64(0) as u32 as usize;
    match env.small_globals.get(global) {
        Some(global) => sp.write_u64(1, *global),
        None => return Escape::hostio("global read out of bounds in wavmio.getGlobalStateU64"),
    }
    Ok(())
}

pub fn set_global_state_u64(mut env: WasmEnvMut, sp: u32) -> MaybeEscape {
    let (sp, env) = GoStack::new(sp, &mut env);
    ready_hostio(env)?;

    let global = sp.read_u64(0) as u32 as usize;
    match env.small_globals.get_mut(global) {
        Some(global) => *global = sp.read_u64(1),
        None => return Escape::hostio("global write out of bounds in wavmio.setGlobalStateU64"),
    }
    Ok(())
}

<<<<<<< HEAD
pub fn read_inbox_message<'a>(mut env: WasmEnvMut<'a>, sp: u32) -> MaybeEscape {
=======
pub fn read_inbox_message(mut env: WasmEnvMut, sp: u32) -> MaybeEscape {
>>>>>>> 0904b697
    let (sp, env) = GoStack::new(sp, &mut env);
    ready_hostio(env)?;

    let inbox = &env.sequencer_messages;
    inbox_message_impl(&sp, inbox, "wavmio.readInboxMessage")
}

pub fn read_delayed_inbox_message(mut env: WasmEnvMut, sp: u32) -> MaybeEscape {
    let (sp, env) = GoStack::new(sp, &mut env);
    ready_hostio(env)?;

    let inbox = &env.delayed_messages;
    inbox_message_impl(&sp, inbox, "wavmio.readDelayedInboxMessage")
}

/// Reads an inbox message
/// note: the order of the checks is very important.
fn inbox_message_impl(sp: &GoStack, inbox: &Inbox, name: &str) -> MaybeEscape {
    let msg_num = sp.read_u64(0);
    let offset = sp.read_u64(1);
    let out_ptr = sp.read_u64(2);
    let out_len = sp.read_u64(3);
    if out_len != 32 {
        eprintln!("Go trying to read inbox message with out len {out_len} in {name}");
        sp.write_u64(5, 0);
        return Ok(());
    }

    macro_rules! error {
        ($text:expr $(,$args:expr)*) => {{
            let text = format!($text $(,$args)*);
            return Escape::hostio(&text)
        }};
    }

    let message = match inbox.get(&msg_num) {
        Some(message) => message,
        None => error!("missing inbox message {msg_num} in {name}"),
    };

    if out_ptr + 32 > sp.memory_size() {
        error!("unknown message type in {name}");
    }
    let offset = match u32::try_from(offset) {
        Ok(offset) => offset as usize,
        Err(_) => error!("bad offset {offset} in {name}"),
    };

    let len = std::cmp::min(32, message.len().saturating_sub(offset)) as usize;
    let read = message.get(offset..(offset + len)).unwrap_or_default();
    sp.write_slice(out_ptr, read);
    sp.write_u64(5, read.len() as u64);
    Ok(())
}

pub fn resolve_preimage(mut env: WasmEnvMut, sp: u32) -> MaybeEscape {
    let (sp, env) = GoStack::new(sp, &mut env);

    let name = "wavmio.resolvePreImage";

    let hash_ptr = sp.read_u64(0);
    let hash_len = sp.read_u64(1);
    let offset = sp.read_u64(3);
    let out_ptr = sp.read_u64(4);
    let out_len = sp.read_u64(5);
    if hash_len != 32 || out_len != 32 {
        eprintln!("Go trying to resolve pre image with hash len {hash_len} and out len {out_len}");
        sp.write_u64(7, 0);
        return Ok(());
    }

    macro_rules! error {
        ($text:expr $(,$args:expr)*) => {{
            let text = format!($text $(,$args)*);
            return Escape::hostio(&text)
        }};
    }

    let hash = sp.read_slice(hash_ptr, hash_len);
    let hash: &[u8; 32] = &hash.try_into().unwrap();
    let hash_hex = hex::encode(hash);

    let mut preimage = None;
    let temporary; // makes the borrow checker happy

    // see if we've cached the preimage
    if let Some((key, cached)) = &env.process.last_preimage {
        if key == hash {
            preimage = Some(cached);
        }
    }

    // see if this is a known preimage
    if preimage.is_none() {
        preimage = env.preimages.get(hash);
    }

    // see if Go has the preimage
    if preimage.is_none() {
        if let Some((writer, reader)) = &mut env.process.socket {
            socket::write_u8(writer, socket::PREIMAGE)?;
            socket::write_bytes32(writer, hash)?;
            writer.flush()?;

            if socket::read_u8(reader)? == socket::SUCCESS {
                temporary = socket::read_bytes(reader)?;
                env.process.last_preimage = Some((*hash, temporary.clone()));
                preimage = Some(&temporary);
            }
        }
    }

    let preimage = match preimage {
        Some(preimage) => preimage,
        None => error!("Missing requested preimage for hash {hash_hex} in {name}"),
    };
    let offset = match u32::try_from(offset) {
        Ok(offset) => offset as usize,
        Err(_) => error!("bad offset {offset} in {name}"),
    };

    let len = std::cmp::min(32, preimage.len().saturating_sub(offset)) as usize;
    let read = preimage.get(offset..(offset + len)).unwrap_or_default();
    sp.write_slice(out_ptr, read);
    sp.write_u64(7, read.len() as u64);
    Ok(())
}

fn ready_hostio(env: &mut WasmEnv) -> MaybeEscape {
    let debug = env.process.debug;

    if !env.process.reached_wavmio {
        if debug {
            let time = format!("{}ms", env.process.timestamp.elapsed().as_millis());
            println!("Created the machine in {}.", time.pink());
        }
        env.process.timestamp = Instant::now();
        env.process.reached_wavmio = true;
    }

    if !env.process.forks {
        return Ok(());
    }

    unsafe {
        libc::signal(libc::SIGCHLD, libc::SIG_IGN); // avoid making zombies
    }

    let stdin = io::stdin();
    let mut address = String::new();

    loop {
        if let Err(error) = stdin.read_line(&mut address) {
            return match error.kind() {
                ErrorKind::UnexpectedEof => Escape::exit(0),
                error => Escape::hostio(format!("Error reading stdin: {error}")),
            };
        }

        address.pop(); // pop the newline
        if address.is_empty() {
            return Ok(());
        }
        if debug {
            println!("Child will connect to {address}");
        }

        unsafe {
            match libc::fork() {
                -1 => return Escape::hostio("Failed to fork"),
                0 => break,                   // we're the child process
                _ => address = String::new(), // we're the parent process
            }
        }
    }

    env.process.timestamp = Instant::now();
    if debug {
        println!("Connecting to {address}");
    }
    let socket = TcpStream::connect(&address)?;
    socket.set_nodelay(true)?;

    let mut reader = BufReader::new(socket.try_clone()?);
    let stream = &mut reader;

    let inbox_position = socket::read_u64(stream)?;
    let position_within_message = socket::read_u64(stream)?;
    let last_block_hash = socket::read_bytes32(stream)?;
    let last_send_root = socket::read_bytes32(stream)?;

    env.small_globals = [inbox_position, position_within_message];
    env.large_globals = [last_block_hash, last_send_root];

    while socket::read_u8(stream)? == socket::ANOTHER {
        let position = socket::read_u64(stream)?;
        let message = socket::read_bytes(stream)?;
        env.sequencer_messages.insert(position, message);
    }
    while socket::read_u8(stream)? == socket::ANOTHER {
        let position = socket::read_u64(stream)?;
        let message = socket::read_bytes(stream)?;
        env.delayed_messages.insert(position, message);
    }

    let preimage_count = socket::read_u64(stream)?;
    for _ in 0..preimage_count {
        let hash = socket::read_bytes32(stream)?;
        let preimage = socket::read_bytes(stream)?;
        env.preimages.insert(hash, preimage);
    }

    if socket::read_u8(stream)? != socket::READY {
        return Escape::hostio("failed to parse global state");
    }

    let writer = BufWriter::new(socket);
    env.process.socket = Some((writer, reader));
    env.process.forks = false;
    Ok(())
}<|MERGE_RESOLUTION|>--- conflicted
+++ resolved
@@ -85,11 +85,7 @@
     Ok(())
 }
 
-<<<<<<< HEAD
-pub fn read_inbox_message<'a>(mut env: WasmEnvMut<'a>, sp: u32) -> MaybeEscape {
-=======
 pub fn read_inbox_message(mut env: WasmEnvMut, sp: u32) -> MaybeEscape {
->>>>>>> 0904b697
     let (sp, env) = GoStack::new(sp, &mut env);
     ready_hostio(env)?;
 
