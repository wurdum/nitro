// Copyright 2022, Offchain Labs, Inc.
// For license information, see https://github.com/nitro/blob/master/LICENSE

use crate::{
    gostack::{GoRuntimeState, GoStack},
    machine::{Escape, MaybeEscape, WasmEnvFuncs, WasmEnvMut},
};

use arbutil::Color;
use go_js::JsEnv;
<<<<<<< HEAD
use wasmer::{StoreMut, TypedFunction};
=======
use wasmer::TypedFunction;
>>>>>>> 546a9f32

/// go side: λ(v value)
pub fn js_finalize_ref(mut env: WasmEnvMut, sp: u32) {
    let (mut sp, env) = GoStack::new(sp, &mut env);
    let val = sp.read_js();
    env.js_state.finalize_ref(val);
}

/// go side: λ(v value, field string) value
pub fn js_value_get(mut env: WasmEnvMut, sp: u32) {
    let (mut sp, env) = GoStack::new(sp, &mut env);
    let source = sp.read_js();
    let field = sp.read_string();

    let result = env.js_state.value_get(source, &field);
    sp.write_js(result);
}

/// go side: λ(v value, field string, x value)
pub fn js_value_set(mut env: WasmEnvMut, sp: u32) {
    let (mut sp, env) = GoStack::new(sp, &mut env);
    let source = sp.read_js();
    let field = sp.read_string();
    let new_value = sp.read_js();

    env.js_state.value_set(source, &field, new_value);
}

/// go side: λ(v value, i int) value
pub fn js_value_index(mut env: WasmEnvMut, sp: u32) {
    let (mut sp, env) = GoStack::new(sp, &mut env);
    let source = sp.read_js();
    let index = sp.read_go_ptr() as usize;

    let result = env.js_state.value_index(source, index);
    sp.write_js(result);
}

/// go side: λ(array value, i int, v value)
pub fn js_value_set_index(mut env: WasmEnvMut, sp: u32) {
    let (mut sp, env) = GoStack::new(sp, &mut env);
    let source = sp.read_js();
    let index = sp.read_go_ptr() as usize;
    let value = sp.read_js();

    env.js_state.value_set_index(source, index, value);
}

pub struct WasmerJsEnv<'a, 'b> {
    rng: &'a mut rand_pcg::Pcg32,
    resume: &'a TypedFunction<(), ()>,
    get_stack_pointer: &'a TypedFunction<(), i32>,
<<<<<<< HEAD
    go_stack: &'a mut GoStack,
    store: &'a mut StoreMut<'b>,
=======
    go_stack: &'a mut GoStack<'b>,
>>>>>>> 546a9f32
}

impl<'a, 'b> WasmerJsEnv<'a, 'b> {
    pub fn new(
<<<<<<< HEAD
        sp: &'a mut GoStack,
        store: &'a mut StoreMut<'b>,
=======
        go_stack: &'a mut GoStack<'b>,
>>>>>>> 546a9f32
        exports: &'a mut WasmEnvFuncs,
        go_state: &'a mut GoRuntimeState,
    ) -> Result<Self, Escape> {
        let Some(resume) = &exports.resume else {
            return Escape::failure(format!("wasmer failed to bind {}", "resume".red()));
        };
        let Some(get_stack_pointer) = &exports.get_stack_pointer else {
            return Escape::failure(format!("wasmer failed to bind {}", "getsp".red()));
        };

        Ok(Self {
            rng: &mut go_state.rng,
            resume,
            get_stack_pointer,
<<<<<<< HEAD
            go_stack: sp,
            store,
=======
            go_stack,
>>>>>>> 546a9f32
        })
    }
}

impl<'a, 'b> JsEnv for WasmerJsEnv<'a, 'b> {
    fn get_rng(&mut self) -> &mut dyn rand::RngCore {
        &mut self.rng
    }

    fn resume(&mut self) -> eyre::Result<()> {
<<<<<<< HEAD
        let store = &mut *self.store;
        let go_stack = &mut *self.go_stack;
=======
        let go_stack = &mut *self.go_stack;
        let store = &mut go_stack.store;
>>>>>>> 546a9f32

        self.resume.call(store)?;

        // save our progress from the stack pointer
        let saved = go_stack.top - go_stack.sp;

        // recover the stack pointer
        let pointer = self.get_stack_pointer.call(store)? as u32;
        go_stack.sp = pointer;
        go_stack.top = pointer + saved;
        Ok(())
    }
}

/// go side: λ(v value, args []value) (value, bool)
pub fn js_value_new(mut env: WasmEnvMut, sp: u32) -> MaybeEscape {
<<<<<<< HEAD
    let (mut sp, env, mut store) = GoStack::new_with_store(sp, &mut env);
=======
    let (mut sp, env) = GoStack::new(sp, &mut env);
>>>>>>> 546a9f32

    let constructor = sp.read_js();
    let (args_ptr, args_len) = sp.read_go_slice();
    let args = sp.read_value_ids(args_ptr, args_len);

<<<<<<< HEAD
    let mut js_env = WasmerJsEnv::new(&mut sp, &mut store, &mut env.exports, &mut env.go_state)?;
=======
    let mut js_env = WasmerJsEnv::new(&mut sp, &mut env.exports, &mut env.go_state)?;
>>>>>>> 546a9f32
    let result = env.js_state.value_new(&mut js_env, constructor, &args);
    sp.write_call_result(result, || "constructor call".into())
}

/// go side: λ(v value, args []value) (value, bool)
pub fn js_value_invoke(mut env: WasmEnvMut, sp: u32) -> MaybeEscape {
<<<<<<< HEAD
    let (mut sp, env, mut store) = GoStack::new_with_store(sp, &mut env);
=======
    let (mut sp, env) = GoStack::new(sp, &mut env);
>>>>>>> 546a9f32

    let object = sp.read_js();
    let (args_ptr, args_len) = sp.read_go_slice();
    let args = sp.read_value_ids(args_ptr, args_len);

<<<<<<< HEAD
    let mut js_env = WasmerJsEnv::new(&mut sp, &mut store, &mut env.exports, &mut env.go_state)?;
=======
    let mut js_env = WasmerJsEnv::new(&mut sp, &mut env.exports, &mut env.go_state)?;
>>>>>>> 546a9f32
    let result = env.js_state.value_invoke(&mut js_env, object, &args);
    sp.write_call_result(result, || "invocation".into())
}

/// go side: λ(v value, method string, args []value) (value, bool)
pub fn js_value_call(mut env: WasmEnvMut, sp: u32) -> MaybeEscape {
<<<<<<< HEAD
    let (mut sp, env, mut store) = GoStack::new_with_store(sp, &mut env);
=======
    let (mut sp, env) = GoStack::new(sp, &mut env);
>>>>>>> 546a9f32

    let object = sp.read_js();
    let method = sp.read_string();
    let (args_ptr, args_len) = sp.read_go_slice();
    let args = sp.read_value_ids(args_ptr, args_len);

<<<<<<< HEAD
    let mut js_env = WasmerJsEnv::new(&mut sp, &mut store, &mut env.exports, &mut env.go_state)?;
=======
    let mut js_env = WasmerJsEnv::new(&mut sp, &mut env.exports, &mut env.go_state)?;
>>>>>>> 546a9f32
    let result = env.js_state.value_call(&mut js_env, object, &method, &args);
    sp.write_call_result(result, || format!("method call to {method}"))
}

/// go side: λ(v string) value
pub fn js_string_val(mut env: WasmEnvMut, sp: u32) {
    let (mut sp, env) = GoStack::new(sp, &mut env);
    let data = sp.read_string();
    let value = env.js_state.string_val(data);
    sp.write_js(value);
}

/// go side: λ(v value) int
pub fn js_value_length(mut env: WasmEnvMut, sp: u32) {
    let (mut sp, env) = GoStack::new(sp, &mut env);

    let source = sp.read_js();
    let length = env.js_state.value_length(source);

    sp.write_u64(length as u64);
}

/// go side: λ(str value) (array value, len int)
pub fn js_value_prepare_string(mut env: WasmEnvMut, sp: u32) {
    let (mut sp, env) = GoStack::new(sp, &mut env);
    let text = sp.read_js();

    let (data, len) = env.js_state.value_prepare_string(text);
    sp.write_js(data);
    sp.write_u64(len);
}

/// go side: λ(str value, dest []byte)
pub fn js_value_load_string(mut env: WasmEnvMut, sp: u32) {
    let (mut sp, env) = GoStack::new(sp, &mut env);
    let text = sp.read_js();
    let (dest_ptr, dest_len) = sp.read_go_slice();

    let write_bytes = |buf: &[_]| {
        let src_len = buf.len() as u64;
        if src_len != dest_len {
            eprintln!("Go copying bytes from JS src length {src_len} to Go dest length {dest_len}");
        }
        let len = src_len.min(dest_len) as usize;
        sp.write_slice(dest_ptr, &buf[..len]);
        len
    };
    if let Err(error) = env.js_state.copy_bytes_to_go(text, write_bytes) {
        eprintln!("failed to load string: {error:?}");
    }
}

/// go side: λ(dest []byte, src value) (int, bool)
pub fn js_copy_bytes_to_go(mut env: WasmEnvMut, sp: u32) {
    let (mut sp, env) = GoStack::new(sp, &mut env);
    let (dest_ptr, dest_len) = sp.read_go_slice();
    let src_val = sp.read_js();

    let write_bytes = |buf: &[_]| {
        let src_len = buf.len() as u64;
        if src_len != dest_len {
            eprintln!("Go copying bytes from JS src length {src_len} to Go dest length {dest_len}");
        }
        let len = src_len.min(dest_len) as usize;
        sp.write_slice(dest_ptr, &buf[..len]);
        len
    };

    let len = env.js_state.copy_bytes_to_go(src_val, write_bytes);
    sp.write_u64(len.as_ref().map(|x| *x).unwrap_or_default());
    sp.write_u8(len.map(|_| 1).unwrap_or_default());
}

/// go side: λ(dest value, src []byte) (int, bool)
pub fn js_copy_bytes_to_js(mut env: WasmEnvMut, sp: u32) {
    let (mut sp, env) = GoStack::new(sp, &mut env);
    let dest_val = sp.read_js();
    let (src_ptr, src_len) = sp.read_go_slice();

    let write_bytes = |buf: &mut [_]| {
        let dest_len = buf.len() as u64;
        if buf.len() as u64 != src_len {
            eprintln!("Go copying bytes from Go src length {src_len} to JS dest length {dest_len}");
        }
        let len = src_len.min(dest_len) as usize;

        // Slightly inefficient as this allocates a new temporary buffer
        let data = sp.read_slice(src_ptr, len as u64);
        buf[..len].copy_from_slice(&data);
        len
    };

    let len = env.js_state.copy_bytes_to_js(dest_val, write_bytes);
    sp.write_u64(len.as_ref().map(|x| *x).unwrap_or_default());
    sp.write_u8(len.map(|_| 1).unwrap_or_default());
}

/// go side: λ() u64
pub fn debug_pool_hash(mut env: WasmEnvMut, sp: u32) {
    let (mut sp, env) = GoStack::new(sp, &mut env);
    sp.write_u64(env.js_state.pool_hash());
}

macro_rules! reject {
    ($($f:ident),* $(,)?) => {
        $(
            #[no_mangle]
            pub fn $f(_: WasmEnvMut, _: u32) {
                unimplemented!("Go JS interface {} not supported", stringify!($f));
            }
        )*
    }
}

reject!(js_value_delete, js_value_instance_of);<|MERGE_RESOLUTION|>--- conflicted
+++ resolved
@@ -8,11 +8,7 @@
 
 use arbutil::Color;
 use go_js::JsEnv;
-<<<<<<< HEAD
-use wasmer::{StoreMut, TypedFunction};
-=======
 use wasmer::TypedFunction;
->>>>>>> 546a9f32
 
 /// go side: λ(v value)
 pub fn js_finalize_ref(mut env: WasmEnvMut, sp: u32) {
@@ -65,22 +61,12 @@
     rng: &'a mut rand_pcg::Pcg32,
     resume: &'a TypedFunction<(), ()>,
     get_stack_pointer: &'a TypedFunction<(), i32>,
-<<<<<<< HEAD
-    go_stack: &'a mut GoStack,
-    store: &'a mut StoreMut<'b>,
-=======
     go_stack: &'a mut GoStack<'b>,
->>>>>>> 546a9f32
 }
 
 impl<'a, 'b> WasmerJsEnv<'a, 'b> {
     pub fn new(
-<<<<<<< HEAD
-        sp: &'a mut GoStack,
-        store: &'a mut StoreMut<'b>,
-=======
         go_stack: &'a mut GoStack<'b>,
->>>>>>> 546a9f32
         exports: &'a mut WasmEnvFuncs,
         go_state: &'a mut GoRuntimeState,
     ) -> Result<Self, Escape> {
@@ -95,12 +81,7 @@
             rng: &mut go_state.rng,
             resume,
             get_stack_pointer,
-<<<<<<< HEAD
-            go_stack: sp,
-            store,
-=======
             go_stack,
->>>>>>> 546a9f32
         })
     }
 }
@@ -111,13 +92,8 @@
     }
 
     fn resume(&mut self) -> eyre::Result<()> {
-<<<<<<< HEAD
-        let store = &mut *self.store;
-        let go_stack = &mut *self.go_stack;
-=======
         let go_stack = &mut *self.go_stack;
         let store = &mut go_stack.store;
->>>>>>> 546a9f32
 
         self.resume.call(store)?;
 
@@ -134,64 +110,40 @@
 
 /// go side: λ(v value, args []value) (value, bool)
 pub fn js_value_new(mut env: WasmEnvMut, sp: u32) -> MaybeEscape {
-<<<<<<< HEAD
-    let (mut sp, env, mut store) = GoStack::new_with_store(sp, &mut env);
-=======
-    let (mut sp, env) = GoStack::new(sp, &mut env);
->>>>>>> 546a9f32
+    let (mut sp, env) = GoStack::new(sp, &mut env);
 
     let constructor = sp.read_js();
     let (args_ptr, args_len) = sp.read_go_slice();
     let args = sp.read_value_ids(args_ptr, args_len);
 
-<<<<<<< HEAD
-    let mut js_env = WasmerJsEnv::new(&mut sp, &mut store, &mut env.exports, &mut env.go_state)?;
-=======
     let mut js_env = WasmerJsEnv::new(&mut sp, &mut env.exports, &mut env.go_state)?;
->>>>>>> 546a9f32
     let result = env.js_state.value_new(&mut js_env, constructor, &args);
     sp.write_call_result(result, || "constructor call".into())
 }
 
 /// go side: λ(v value, args []value) (value, bool)
 pub fn js_value_invoke(mut env: WasmEnvMut, sp: u32) -> MaybeEscape {
-<<<<<<< HEAD
-    let (mut sp, env, mut store) = GoStack::new_with_store(sp, &mut env);
-=======
-    let (mut sp, env) = GoStack::new(sp, &mut env);
->>>>>>> 546a9f32
+    let (mut sp, env) = GoStack::new(sp, &mut env);
 
     let object = sp.read_js();
     let (args_ptr, args_len) = sp.read_go_slice();
     let args = sp.read_value_ids(args_ptr, args_len);
 
-<<<<<<< HEAD
-    let mut js_env = WasmerJsEnv::new(&mut sp, &mut store, &mut env.exports, &mut env.go_state)?;
-=======
     let mut js_env = WasmerJsEnv::new(&mut sp, &mut env.exports, &mut env.go_state)?;
->>>>>>> 546a9f32
     let result = env.js_state.value_invoke(&mut js_env, object, &args);
     sp.write_call_result(result, || "invocation".into())
 }
 
 /// go side: λ(v value, method string, args []value) (value, bool)
 pub fn js_value_call(mut env: WasmEnvMut, sp: u32) -> MaybeEscape {
-<<<<<<< HEAD
-    let (mut sp, env, mut store) = GoStack::new_with_store(sp, &mut env);
-=======
-    let (mut sp, env) = GoStack::new(sp, &mut env);
->>>>>>> 546a9f32
+    let (mut sp, env) = GoStack::new(sp, &mut env);
 
     let object = sp.read_js();
     let method = sp.read_string();
     let (args_ptr, args_len) = sp.read_go_slice();
     let args = sp.read_value_ids(args_ptr, args_len);
 
-<<<<<<< HEAD
-    let mut js_env = WasmerJsEnv::new(&mut sp, &mut store, &mut env.exports, &mut env.go_state)?;
-=======
     let mut js_env = WasmerJsEnv::new(&mut sp, &mut env.exports, &mut env.go_state)?;
->>>>>>> 546a9f32
     let result = env.js_state.value_call(&mut js_env, object, &method, &args);
     sp.write_call_result(result, || format!("method call to {method}"))
 }
