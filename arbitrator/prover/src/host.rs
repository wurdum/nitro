--- conflicted
+++ resolved
@@ -11,11 +11,7 @@
     value::{ArbValueType, FunctionType},
     wavm::{wasm_to_wavm, Instruction, Opcode},
 };
-<<<<<<< HEAD
-use arbutil::{evm::user::UserOutcomeKind, Color};
-=======
-use arbutil::{Color, PreimageType};
->>>>>>> a20a1c70
+use arbutil::{evm::user::UserOutcomeKind, Color, PreimageType};
 use eyre::{bail, ErrReport, Result};
 use lazy_static::lazy_static;
 use num_derive::FromPrimitive;
@@ -176,19 +172,20 @@
 
         #[rustfmt::skip]
         let ty = match self {
-<<<<<<< HEAD
-            WavmCallerLoad8             => InternalFunc::WavmCallerLoad8.ty(),
-            WavmCallerLoad32            => InternalFunc::WavmCallerLoad32.ty(),
-            WavmCallerStore8            => InternalFunc::WavmCallerStore8.ty(),
-            WavmCallerStore32           => InternalFunc::WavmCallerStore32.ty(),
-            WavmGetGlobalStateBytes32   => func!([I32, I32]),
-            WavmSetGlobalStateBytes32   => func!([I32, I32]),
-            WavmGetGlobalStateU64       => func!([I32], [I64]),
-            WavmSetGlobalStateU64       => func!([I32, I64]),
-            WavmReadPreImage            => func!([I32, I32], [I32]),
-            WavmReadInboxMessage        => func!([I64, I32, I32], [I32]),
-            WavmReadDelayedInboxMessage => func!([I64, I32, I32], [I32]),
-            WavmHaltAndSetFinished      => func!(),
+            WavmCallerLoad8                  => InternalFunc::WavmCallerLoad8.ty(),
+            WavmCallerLoad32                 => InternalFunc::WavmCallerLoad32.ty(),
+            WavmCallerStore8                 => InternalFunc::WavmCallerStore8.ty(),
+            WavmCallerStore32                => InternalFunc::WavmCallerStore32.ty(),
+            WavmGetGlobalStateBytes32        => func!([I32, I32]),
+            WavmSetGlobalStateBytes32        => func!([I32, I32]),
+            WavmGetGlobalStateU64            => func!([I32], [I64]),
+            WavmSetGlobalStateU64            => func!([I32, I64]),
+            WavmReadKeccakPreimage           => func!([I32, I32], [I32]),
+            WavmReadSha256Preimage           => func!([I32, I32], [I32]),
+            WavmReadEthVersionedHashPreimage => func!([I32, I32], [I32]),
+            WavmReadInboxMessage             => func!([I64, I32, I32], [I32]),
+            WavmReadDelayedInboxMessage      => func!([I64, I32, I32], [I32]),
+            WavmHaltAndSetFinished           => func!(),
             WavmLinkModule              => func!([I32], [I32]),      // λ(module_hash) → module
             WavmUnlinkModule            => func!(),                  // λ()
             ProgramInkLeft              => func!([I32], [I64]),      // λ(module) → ink_left
@@ -212,22 +209,6 @@
             UserInkLeft                 => InternalFunc::UserInkLeft.ty(),
             UserInkStatus               => InternalFunc::UserInkStatus.ty(),
             UserSetInk                  => InternalFunc::UserSetInk.ty(),
-=======
-            WavmCallerLoad8                  => InternalFunc::WavmCallerLoad8.ty(),
-            WavmCallerLoad32                 => InternalFunc::WavmCallerLoad32.ty(),
-            WavmCallerStore8                 => InternalFunc::WavmCallerStore8.ty(),
-            WavmCallerStore32                => InternalFunc::WavmCallerStore32.ty(),
-            WavmGetGlobalStateBytes32        => func!([I32, I32]),
-            WavmSetGlobalStateBytes32        => func!([I32, I32]),
-            WavmGetGlobalStateU64            => func!([I32], [I64]),
-            WavmSetGlobalStateU64            => func!([I32, I64]),
-            WavmReadKeccakPreimage           => func!([I32, I32], [I32]),
-            WavmReadSha256Preimage           => func!([I32, I32], [I32]),
-            WavmReadEthVersionedHashPreimage => func!([I32, I32], [I32]),
-            WavmReadInboxMessage             => func!([I64, I32, I32], [I32]),
-            WavmReadDelayedInboxMessage      => func!([I64, I32, I32], [I32]),
-            WavmHaltAndSetFinished           => func!(),
->>>>>>> a20a1c70
         };
         ty
     }
