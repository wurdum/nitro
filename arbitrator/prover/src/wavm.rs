--- conflicted
+++ resolved
@@ -432,22 +432,10 @@
 
 impl PartialEq for StackState {
     fn eq(&self, other: &Self) -> bool {
-<<<<<<< HEAD
-        let x = match self {
-            Self::Reachable(x) => x,
-            Self::Unreachable => return true,
-        };
-        let y = match other {
-            Self::Reachable(y) => y,
-            Self::Unreachable => return true,
-        };
-        x == y
-=======
         match (self, other) {
             (Self::Reachable(x), Self::Reachable(y)) => x == y,
             _ => true,
         }
->>>>>>> f9d0b080
     }
 }
 
@@ -667,11 +655,7 @@
             let mut dest = 0;
             let scope = scopes.len() - $depth as usize - 1;
             let (branch_params, height) = match &scopes[scope] {
-<<<<<<< HEAD
-                Simple(ty, _, height) | IfElse(ty, _, _, _, height) => {
-=======
                 Simple(ty, _, height) | IfElse(ty, .., height) => {
->>>>>>> f9d0b080
                     (block_type_results(*ty), *height)
                 }
                 Loop(ty, _, height, _) => {
