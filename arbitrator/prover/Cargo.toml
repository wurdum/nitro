--- conflicted
+++ resolved
@@ -20,17 +20,11 @@
 sha3 = "0.9.1"
 static_assertions = "1.1.0"
 structopt = "0.3.23"
-<<<<<<< HEAD
 serde_with = "1.12.1"
 parking_lot = "0.12.1"
 lazy_static = "1.4.0"
 itertools = "0.10.5"
-=======
-wasmparser = "0.84.0"
 wat = "1.0.56"
-serde_with = "1.12.1"
-lazy_static = "1.4.0"
->>>>>>> 1baaef4f
 smallvec = { version = "1.10.0", features = ["serde"] }
 brotli2 = { version = "0.3.2", optional = true }
 rayon = { version = "1.5.1", optional = true }
