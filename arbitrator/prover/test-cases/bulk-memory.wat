--- conflicted
+++ resolved
@@ -3,11 +3,7 @@
 
 (module
     (import "env" "wavm_halt_and_set_finished" (func $halt))
-<<<<<<< HEAD
-    (func $start (export "start")
-=======
     (func $start (export "start") (local $i i32)
->>>>>>> 737add4a
         ;; test memory_fill
         (memory.fill (i32.const 0x1003) (i32.const 5) (i32.const 4)) ;; ---5555---
         (memory.fill (i32.const 0x1001) (i32.const 8) (i32.const 3)) ;; -888555---
