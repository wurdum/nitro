--- conflicted
+++ resolved
@@ -7,11 +7,7 @@
     (import "hostio" "program_ink_status" (func $ink_status (param i32)     (result i32)))
     (import "hostio" "program_call_main"  (func $user_func  (param i32 i32) (result i32)))
     (data (i32.const 0x0)
-<<<<<<< HEAD
-         "\80\d3\d5\e6\1a\9a\9d\58\9a\e8\42\d5\69\2f\c2\38\16\47\44\b1\5b\66\c5\d6\dc\8f\f5\b3\66\91\4a\ee")
-=======
         "\10\a4\b0\c7\91\26\6b\fb\f7\92\f5\e5\67\e0\03\d7\ee\7f\cf\7e\0a\52\6e\b3\92\46\c3\94\6f\21\b8\f8") ;; user
->>>>>>> f44b737c
     (func $start (local $user i32) (local $internals i32)
         ;; link in user.wat
         i32.const 0
