// Copyright 2021-2022, Offchain Labs, Inc.
// For license information, see https://github.com/nitro/blob/master/LICENSE

package wsbroadcastserver

import (
	"context"
	"fmt"
	"net"
	"net/http"
	"strconv"
	"strings"
	"sync"
	"time"

	"github.com/gobwas/ws"
	"github.com/gobwas/ws-examples/src/gopool"
	"github.com/gobwas/ws/wsutil"
	"github.com/mailru/easygo/netpoll"
	"github.com/pkg/errors"
	flag "github.com/spf13/pflag"

	"github.com/ethereum/go-ethereum/log"
	"github.com/offchainlabs/nitro/arbutil"
)

const (
	HTTPHeaderFeedServerVersion       = "Arbitrum-Feed-Server-Version"
	HTTPHeaderFeedClientVersion       = "Arbitrum-Feed-Client-Version"
	HTTPHeaderRequestedSequenceNumber = "Arbitrum-Requested-Sequence-Number"
	HTTPHeaderChainId                 = "Arbitrum-Chain-Id"
	FeedServerVersion                 = 2
	FeedClientVersion                 = 2
)

type BroadcasterConfig struct {
	Enable         bool          `koanf:"enable"`
	Addr           string        `koanf:"addr"`                         // TODO(magic) needs tcp server restart on change
	IOTimeout      time.Duration `koanf:"io-timeout" reload:"hot"`      // reloading will affect only new connections
	Port           string        `koanf:"port"`                         // TODO(magic) needs tcp server restart on change
	Ping           time.Duration `koanf:"ping" reload:"hot"`            // reloaded value will change future ping intervals
	ClientTimeout  time.Duration `koanf:"client-timeout" reload:"hot"`  // reloaded value will affect all clients (next time the timeout is checked)
	Queue          int           `koanf:"queue"`                        // TODO(magic) ClientManager.pool needs to be recreated on change
	Workers        int           `koanf:"workers"`                      // TODO(magic) ClientManager.pool needs to be recreated on change
	MaxSendQueue   int           `koanf:"max-send-queue" reload:"hot"`  // reloaded value will affect only new connections
	RequireVersion bool          `koanf:"require-version" reload:"hot"` // reloaded value will affect only future upgrades to websocket
	DisableSigning bool          `koanf:"disable-signing"`
}

type BroadcasterConfigFetcher func() *BroadcasterConfig

func BroadcasterConfigAddOptions(prefix string, f *flag.FlagSet) {
	f.Bool(prefix+".enable", DefaultBroadcasterConfig.Enable, "enable broadcaster")
	f.String(prefix+".addr", DefaultBroadcasterConfig.Addr, "address to bind the relay feed output to")
	f.Duration(prefix+".io-timeout", DefaultBroadcasterConfig.IOTimeout, "duration to wait before timing out HTTP to WS upgrade")
	f.String(prefix+".port", DefaultBroadcasterConfig.Port, "port to bind the relay feed output to")
	f.Duration(prefix+".ping", DefaultBroadcasterConfig.Ping, "duration for ping interval")
	f.Duration(prefix+".client-timeout", DefaultBroadcasterConfig.ClientTimeout, "duration to wait before timing out connections to client")
	f.Int(prefix+".queue", DefaultBroadcasterConfig.Queue, "queue size")
	f.Int(prefix+".workers", DefaultBroadcasterConfig.Workers, "number of threads to reserve for HTTP to WS upgrade")
	f.Int(prefix+".max-send-queue", DefaultBroadcasterConfig.MaxSendQueue, "maximum number of messages allowed to accumulate before client is disconnected")
	f.Bool(prefix+".require-version", DefaultBroadcasterConfig.RequireVersion, "don't connect if client version not present")
	f.Bool(prefix+".disable-signing", DefaultBroadcasterConfig.DisableSigning, "don't sign feed messages")
}

var DefaultBroadcasterConfig = BroadcasterConfig{
	Enable:         false,
	Addr:           "",
	IOTimeout:      5 * time.Second,
	Port:           "9642",
	Ping:           5 * time.Second,
	ClientTimeout:  15 * time.Second,
	Queue:          100,
	Workers:        100,
	MaxSendQueue:   4096,
	RequireVersion: false,
	DisableSigning: true,
}

var DefaultTestBroadcasterConfig = BroadcasterConfig{
	Enable:         false,
	Addr:           "0.0.0.0",
	IOTimeout:      2 * time.Second,
	Port:           "0",
	Ping:           5 * time.Second,
	ClientTimeout:  15 * time.Second,
	Queue:          1,
	Workers:        100,
	MaxSendQueue:   4096,
	RequireVersion: false,
	DisableSigning: false,
}

type WSBroadcastServer struct {
	startMutex sync.Mutex
	poller     netpoll.Poller

	acceptDescMutex sync.Mutex
	acceptDesc      *netpoll.Desc

	listener      net.Listener
	config        BroadcasterConfigFetcher
	started       bool
	clientManager *ClientManager
	catchupBuffer CatchupBuffer
	chainId       uint64
	fatalErrChan  chan error
}

func NewWSBroadcastServer(config BroadcasterConfigFetcher, catchupBuffer CatchupBuffer, chainId uint64, fatalErrChan chan error) *WSBroadcastServer {
	return &WSBroadcastServer{
		config:        config,
		started:       false,
		catchupBuffer: catchupBuffer,
		chainId:       chainId,
		fatalErrChan:  fatalErrChan,
	}
}

func (s *WSBroadcastServer) Initialize() error {
	if s.poller != nil {
		return errors.New("broadcast server already initialized")
	}

	var err error
	s.poller, err = netpoll.New(nil)
	if err != nil {
		log.Error("unable to initialize netpoll for monitoring client connection events", "err", err)
		return err
	}

	// Make pool of X size, Y sized work queue and one pre-spawned
	// goroutine.
	s.clientManager = NewClientManager(s.poller, s.config, s.catchupBuffer)

	return nil
}

func (s *WSBroadcastServer) Start(ctx context.Context) error {
	// Prepare handshake header writer from http.Header mapping.
	header := ws.HandshakeHeaderHTTP(http.Header{
		HTTPHeaderFeedServerVersion: []string{strconv.Itoa(FeedServerVersion)},
		HTTPHeaderChainId:           []string{strconv.FormatUint(s.chainId, 10)},
	})

	return s.StartWithHeader(ctx, header)
}

func (s *WSBroadcastServer) StartWithHeader(ctx context.Context, header ws.HandshakeHeader) error {
	s.startMutex.Lock()
	defer s.startMutex.Unlock()
	if s.started {
		return errors.New("broadcast server already started")
	}

	s.clientManager.Start(ctx)

	// handle incoming connection requests.
	// It upgrades TCP connection to WebSocket, registers netpoll listener on
	// it and stores it as a Client connection in ClientManager instance.
	//
	// Called below in accept() loop.
	handle := func(conn net.Conn) {

		safeConn := deadliner{conn, s.config().IOTimeout}

		var feedClientVersionSeen bool
		var requestedSeqNum arbutil.MessageIndex
		upgrader := ws.Upgrader{
			OnHeader: func(key []byte, value []byte) error {
				headerName := string(key)
				if headerName == HTTPHeaderFeedClientVersion {
					feedClientVersion, err := strconv.ParseUint(string(value), 0, 64)
					if err != nil {
						return err
					}
					if feedClientVersion < FeedClientVersion {
						return ws.RejectConnectionError(
							ws.RejectionStatus(http.StatusBadRequest),
							ws.RejectionReason(fmt.Sprintf("Feed Client version too old: %d, expected %d", feedClientVersion, FeedClientVersion)),
						)
					}
					feedClientVersionSeen = true
				} else if headerName == HTTPHeaderRequestedSequenceNumber {
					num, err := strconv.ParseUint(string(value), 0, 64)
					if err != nil {
						return fmt.Errorf("unable to parse HTTP header key: %s, value: %s", headerName, string(value))
					}
					requestedSeqNum = arbutil.MessageIndex(num)
				}

				return nil
			},
			OnBeforeUpgrade: func() (ws.HandshakeHeader, error) {
				if s.config().RequireVersion && !feedClientVersionSeen {
					return nil, ws.RejectConnectionError(
						ws.RejectionStatus(http.StatusBadRequest),
						ws.RejectionReason(HTTPHeaderFeedClientVersion+" HTTP header missing"),
					)
				}
				return header, nil
			},
		}

		// Zero-copy upgrade to WebSocket connection.
		hs, err := upgrader.Upgrade(safeConn)
		if err != nil {
			log.Warn("websocket upgrade error", "connection_name", nameConn(safeConn), "err", err)
			_ = safeConn.Close()
			return
		}

		log.Info(fmt.Sprintf("established websocket connection: %+v", hs), "connection-name", nameConn(safeConn))

		// Create netpoll event descriptor to handle only read events.
		desc, err := netpoll.HandleRead(conn)
		if err != nil {
			log.Warn("error in HandleRead", "connection-name", nameConn(safeConn), "err", err)
			_ = conn.Close()
			return
		}

		// Register incoming client in clientManager.
		client := s.clientManager.Register(safeConn, desc, requestedSeqNum)

		// Subscribe to events about conn.
		err = s.poller.Start(desc, func(ev netpoll.Event) {
			if ev&(netpoll.EventReadHup|netpoll.EventHup) != 0 {
				// ReadHup or Hup received, means the client has close the connection
				// remove it from the clientManager registry.
				log.Info("Hup received", "connection_name", nameConn(safeConn))
				s.clientManager.Remove(client)
				return
			}

			if ev > 1 {
				log.Info("event greater than 1 received", "connection_name", nameConn(safeConn), "event", int(ev))
			}

			// receive client messages, close on error
			s.clientManager.pool.Schedule(func() {
				// Ignore any messages sent from client
<<<<<<< HEAD
				if _, _, err := client.Receive(ctx, s.settings.ClientTimeout); err != nil {
					if errors.Is(err, wsutil.ClosedError{}) {
						log.Warn("receive error", "connection_name", nameConn(safeConn), "err", err)
					}
=======
				if _, _, err := client.Receive(ctx, s.config().ClientTimeout); err != nil {
					log.Warn("receive error", "connection_name", nameConn(safeConn), "err", err)
>>>>>>> 4e58c611
					s.clientManager.Remove(client)
					return
				}
			})
		})

		if err != nil {
			log.Warn("error starting client connection poller", "err", err)
		}
	}

	// Create tcp server for relay connections
	ln, err := net.Listen("tcp", s.config().Addr+":"+s.config().Port)
	if err != nil {
		log.Error("error calling net.Listen", "err", err)
		return err
	}

	s.listener = ln

	log.Info("arbitrum websocket broadcast server is listening", "address", ln.Addr().String())

	// Create netpoll descriptor for the listener.
	// We use OneShot here to synchronously manage the rate that new connections are accepted
	acceptDesc, err := netpoll.HandleListener(ln, netpoll.EventRead|netpoll.EventOneShot)
	if err != nil {
		log.Error("error calling HandleListener", "err", err)
		return err
	}
	s.acceptDesc = acceptDesc

	// acceptErrChan blocks until connection accepted or error occurred
	// OneShot is used, so reusing a single channel is fine
	acceptErrChan := make(chan error, 1)

	// Subscribe to events about listener.
	err = s.poller.Start(acceptDesc, func(e netpoll.Event) {
		select {
		case <-ctx.Done():
			return
		default:
		}
		// We do not want to accept incoming connection when goroutine pool is
		// busy. So if there are no free goroutines during 1ms we want to
		// cooldown the server and do not receive connection for some short
		// time.
		err := s.clientManager.pool.ScheduleTimeout(time.Millisecond, func() {
			conn, err := ln.Accept()
			if err != nil {
				acceptErrChan <- err
				return
			}

			acceptErrChan <- nil
			handle(conn)
		})
		if err == nil {
			err = <-acceptErrChan
		}
		if err != nil {
			if errors.Is(err, gopool.ErrScheduleTimeout) {
				var netError net.Error
				isNetError := errors.As(err, &netError)
				if strings.Contains(err.Error(), "file descriptor was not registered") {
					log.Error("broadcast poller unable to register file descriptor", "err", err)
				} else if !isNetError || !netError.Timeout() {
					log.Error("broadcast poller error", "err", err)
				}
			}

			// cooldown
			delay := 5 * time.Millisecond
			log.Info("accept error", "delay", delay.String(), "err", err)
			time.Sleep(delay)
		}

		s.acceptDescMutex.Lock()
		if s.acceptDesc == nil {
			// Already shutting down
			s.acceptDescMutex.Unlock()
			return
		}
		err = s.poller.Resume(s.acceptDesc)
		s.acceptDescMutex.Unlock()
		if err != nil {
			log.Warn("error in poller.Resume", "err", err)
			s.fatalErrChan <- errors.Wrap(err, "error in poller.Resume")
			return
		}
	})
	if err != nil {
		log.Warn("error in starting broadcaster poller", "err", err)
		return err
	}

	s.started = true

	return nil
}

func (s *WSBroadcastServer) ListenerAddr() net.Addr {
	return s.listener.Addr()
}

func (s *WSBroadcastServer) StopAndWait() {
	err := s.listener.Close()
	if err != nil {
		log.Warn("error in listener.Close", "err", err)
	}

	err = s.poller.Stop(s.acceptDesc)
	if err != nil {
		log.Warn("error in poller.Stop", "err", err)
	}

	s.acceptDescMutex.Lock()
	err = s.acceptDesc.Close()
	s.acceptDesc = nil
	s.acceptDescMutex.Unlock()
	if err != nil {
		log.Warn("error in acceptDesc.Close", "err", err)
	}

	s.clientManager.StopAndWait()
	s.started = false
}

// Broadcast sends batch item to all clients.
func (s *WSBroadcastServer) Broadcast(bm interface{}) {
	s.clientManager.Broadcast(bm)
}

func (s *WSBroadcastServer) ClientCount() int32 {
	return s.clientManager.ClientCount()
}

// deadliner is a wrapper around net.Conn that sets read/write deadlines before
// every Read() or Write() call.
type deadliner struct {
	net.Conn
	t time.Duration
}

func (d deadliner) Write(p []byte) (int, error) {
	if err := d.Conn.SetWriteDeadline(time.Now().Add(d.t)); err != nil {
		return 0, err
	}
	return d.Conn.Write(p)
}

func (d deadliner) Read(p []byte) (int, error) {
	if err := d.Conn.SetReadDeadline(time.Now().Add(d.t)); err != nil {
		return 0, err
	}
	return d.Conn.Read(p)
}

func nameConn(conn net.Conn) string {
	return conn.LocalAddr().String() + " > " + conn.RemoteAddr().String()
}<|MERGE_RESOLUTION|>--- conflicted
+++ resolved
@@ -240,15 +240,10 @@
 			// receive client messages, close on error
 			s.clientManager.pool.Schedule(func() {
 				// Ignore any messages sent from client
-<<<<<<< HEAD
-				if _, _, err := client.Receive(ctx, s.settings.ClientTimeout); err != nil {
+				if _, _, err := client.Receive(ctx, s.config().ClientTimeout); err != nil {
 					if errors.Is(err, wsutil.ClosedError{}) {
 						log.Warn("receive error", "connection_name", nameConn(safeConn), "err", err)
 					}
-=======
-				if _, _, err := client.Receive(ctx, s.config().ClientTimeout); err != nil {
-					log.Warn("receive error", "connection_name", nameConn(safeConn), "err", err)
->>>>>>> 4e58c611
 					s.clientManager.Remove(client)
 					return
 				}
