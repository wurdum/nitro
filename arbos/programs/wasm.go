--- conflicted
+++ resolved
@@ -89,13 +89,8 @@
 		log.Crit("failed to create machine", "program", program, "err", err)
 	}
 
-<<<<<<< HEAD
 	root := db.NoncanonicalProgramHash(contract.CodeHash, params.version)
-	evmApi := newApi(interpreter, tracingInfo, scope)
-=======
-	root := db.NoncanonicalProgramHash(program.address, params.version)
 	evmApi := newApi(interpreter, tracingInfo, scope, memoryModel)
->>>>>>> 3c6f3b88
 	defer evmApi.drop()
 
 	status, output := callUserWasmRustImpl(
