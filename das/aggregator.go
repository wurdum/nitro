--- conflicted
+++ resolved
@@ -70,10 +70,7 @@
 	}, nil
 }
 
-<<<<<<< HEAD
 func NewAggregator(ctx context.Context, config AggregatorConfig, services []ServiceDetails) (*Aggregator, error) {
-=======
-func NewAggregator(config AggregatorConfig, services []ServiceDetails) (*Aggregator, error) {
 	if config.L1NodeURL == "none" {
 		return NewAggregatorWithSeqInboxCaller(config, services, nil)
 	}
@@ -86,12 +83,13 @@
 		return nil, err
 	}
 	if seqInboxAddress == nil {
-		return NewAggregatorWithSeqInboxCaller(config, services, nil)
-	}
-	return NewAggregatorWithL1Info(config, services, l1client, *seqInboxAddress)
+		return NewAggregatorWithSeqInboxCaller(ctx, config, services, nil)
+	}
+	return NewAggregatorWithL1Info(ctx, config, services, l1client, *seqInboxAddress)
 }
 
 func NewAggregatorWithL1Info(
+	ctx context.Context,
 	config AggregatorConfig,
 	services []ServiceDetails,
 	l1client arbutil.L1Interface,
@@ -101,15 +99,15 @@
 	if err != nil {
 		return nil, err
 	}
-	return NewAggregatorWithSeqInboxCaller(config, services, seqInboxCaller)
+	return NewAggregatorWithSeqInboxCaller(ctx, config, services, seqInboxCaller)
 }
 
 func NewAggregatorWithSeqInboxCaller(
+	ctx context.Context,
 	config AggregatorConfig,
 	services []ServiceDetails,
 	seqInboxCaller *bridgegen.SequencerInboxCaller,
 ) (*Aggregator, error) {
->>>>>>> f6834994
 	var aggSignersMask uint64
 	pubKeys := []blsSignatures.PublicKey{}
 	for _, d := range services {
