// Copyright 2021-2022, Offchain Labs, Inc.
// For license information, see https://github.com/nitro/blob/master/LICENSE

package arbnode

import (
	"context"
	"encoding/binary"
	"encoding/json"
	"fmt"
	"net/http"
	"sync"
	"sync/atomic"
	"time"

	"github.com/go-redis/redis/v8"
	"github.com/pkg/errors"
	flag "github.com/spf13/pflag"

	"github.com/ethereum/go-ethereum/log"
	"github.com/ethereum/go-ethereum/metrics"

	"github.com/offchainlabs/nitro/arbstate"
	"github.com/offchainlabs/nitro/arbutil"
	"github.com/offchainlabs/nitro/util/arbmath"
	"github.com/offchainlabs/nitro/util/redisutil"
	"github.com/offchainlabs/nitro/util/simple_hmac"
	"github.com/offchainlabs/nitro/util/stopwaiter"
)

var (
	isActiveSequencer = metrics.NewRegisteredGauge("arb/sequencer/active", nil)
)

type SeqCoordinator struct {
	stopwaiter.StopWaiter

	redisutil.RedisCoordinator

	sync      *SyncMonitor
	streamer  *TransactionStreamer
	sequencer *Sequencer
	signer    *simple_hmac.SimpleHmac
	config    SeqCoordinatorConfig

	prevChosenSequencer string
	reportedAlive       bool

	lockoutUntil int64 // atomic

	chosenUpdateMutex sync.Mutex // manages access to chosenOneUpdate
	redisErrors       int        // error counter, from workthread
}

type SeqCoordinatorConfig struct {
	Enable                bool                         `koanf:"enable"`
	ChosenHealthcheckAddr string                       `koanf:"chosen-healthcheck-addr"`
	RedisUrl              string                       `koanf:"redis-url"`
	LockoutDuration       time.Duration                `koanf:"lockout-duration"`
	LockoutSpare          time.Duration                `koanf:"lockout-spare"`
	SeqNumDuration        time.Duration                `koanf:"seq-num-duration"`
	UpdateInterval        time.Duration                `koanf:"update-interval"`
	RetryInterval         time.Duration                `koanf:"retry-interval"`
	SafeShutdownDelay     time.Duration                `koanf:"safe-shutdown-delay"`
	MaxMsgPerPoll         arbutil.MessageIndex         `koanf:"msg-per-poll"`
	MyUrlImpl             string                       `koanf:"my-url"`
	Signing               simple_hmac.SimpleHmacConfig `koanf:"signer"`
}

func (c *SeqCoordinatorConfig) MyUrl() string {
	if c.MyUrlImpl == "" {
		return redisutil.INVALID_URL
	}

	return c.MyUrlImpl
}

func SeqCoordinatorConfigAddOptions(prefix string, f *flag.FlagSet) {
	f.Bool(prefix+".enable", DefaultSeqCoordinatorConfig.Enable, "enable sequence coordinator")
	f.String(prefix+".redis-url", DefaultSeqCoordinatorConfig.RedisUrl, "the Redis URL to coordinate via")
	f.String(prefix+".chosen-healthcheck-addr", DefaultSeqCoordinatorConfig.ChosenHealthcheckAddr, "if non-empty, launch an HTTP service binding to this address that returns status code 200 when chosen and 503 otherwise")
	f.Duration(prefix+".lockout-duration", DefaultSeqCoordinatorConfig.LockoutDuration, "")
	f.Duration(prefix+".lockout-spare", DefaultSeqCoordinatorConfig.LockoutSpare, "")
	f.Duration(prefix+".seq-num-duration", DefaultSeqCoordinatorConfig.SeqNumDuration, "")
	f.Duration(prefix+".update-interval", DefaultSeqCoordinatorConfig.UpdateInterval, "")
	f.Duration(prefix+".retry-interval", DefaultSeqCoordinatorConfig.RetryInterval, "")
	f.Duration(prefix+".safe-shutdown-delay", DefaultSeqCoordinatorConfig.SafeShutdownDelay, "if non-zero will add delay after transferring control")
	f.Uint16(prefix+".msg-per-poll", uint16(DefaultSeqCoordinatorConfig.MaxMsgPerPoll), "will only be marked live if not too far behind")
	f.String(prefix+".my-url", DefaultSeqCoordinatorConfig.MyUrlImpl, "url for this sequencer if it is the chosen")
	simple_hmac.SimpleHmacConfigAddOptions(prefix+".signer", f)
}

var DefaultSeqCoordinatorConfig = SeqCoordinatorConfig{
	Enable:                false,
	ChosenHealthcheckAddr: "",
	RedisUrl:              "",
	LockoutDuration:       time.Duration(5) * time.Minute,
	LockoutSpare:          time.Duration(30) * time.Second,
	SeqNumDuration:        time.Duration(24) * time.Hour,
	UpdateInterval:        time.Duration(5) * time.Second,
	SafeShutdownDelay:     time.Duration(10) * time.Second,
	RetryInterval:         time.Second,
	MaxMsgPerPoll:         2000,
	MyUrlImpl:             redisutil.INVALID_URL,
}

var TestSeqCoordinatorConfig = SeqCoordinatorConfig{
<<<<<<< HEAD
	Enable:            false,
	RedisUrl:          redisutil.DefaultTestRedisURL,
	LockoutDuration:   time.Second * 2,
	LockoutSpare:      time.Millisecond * 10,
	SeqNumDuration:    time.Minute * 10,
	UpdateInterval:    time.Millisecond * 10,
	SafeShutdownDelay: time.Duration(0),
	RetryInterval:     time.Millisecond * 3,
	MaxMsgPerPoll:     20,
	MyUrlImpl:         INVALID_URL,
	Signing:           simple_hmac.TestSimpleHmacConfig,
=======
	Enable:          false,
	RedisUrl:        redisutil.DefaultTestRedisURL,
	LockoutDuration: time.Second * 2,
	LockoutSpare:    time.Millisecond * 10,
	SeqNumDuration:  time.Minute * 10,
	UpdateInterval:  time.Millisecond * 10,
	RetryInterval:   time.Millisecond * 3,
	MaxMsgPerPoll:   20,
	MyUrlImpl:       redisutil.INVALID_URL,
	Signing:         simple_hmac.TestSimpleHmacConfig,
>>>>>>> f9633d14
}

func NewSeqCoordinator(streamer *TransactionStreamer, sequencer *Sequencer, sync *SyncMonitor, config SeqCoordinatorConfig) (*SeqCoordinator, error) {
	redisCoordinator, err := redisutil.NewRedisCoordinator(config.RedisUrl)
	if err != nil {
		return nil, err
	}
	signer, err := simple_hmac.NewSimpleHmac(&config.Signing)
	if err != nil {
		return nil, err
	}
	coordinator := &SeqCoordinator{
		RedisCoordinator: *redisCoordinator,
		sync:             sync,
		streamer:         streamer,
		sequencer:        sequencer,
		config:           config,
		signer:           signer,
	}
	streamer.SetSeqCoordinator(coordinator)
	return coordinator, nil
}

func StandaloneSeqCoordinatorInvalidateMsgIndex(ctx context.Context, redisClient redis.UniversalClient, keyConfig string, msgIndex arbutil.MessageIndex) error {
	signerConfig := simple_hmac.DefaultSimpleHmacConfig
	if keyConfig == "" {
		signerConfig.Dangerous.DisableSignatureVerification = true
	} else {
		signerConfig.SigningKey = keyConfig
	}
	signer, err := simple_hmac.NewSimpleHmac(&signerConfig)
	if err != nil {
		return err
	}
	var msgIndexBytes [8]byte
	binary.BigEndian.PutUint64(msgIndexBytes[:], uint64(msgIndex))
	msg := []byte(redisutil.INVALID_VAL)
	signed := signer.SignMessage(msgIndexBytes[:], msg)
	redisClient.Set(ctx, redisutil.MessageKeyFor(msgIndex), signed, DefaultSeqCoordinatorConfig.SeqNumDuration)
	return nil
}

func atomicTimeWrite(addr *int64, t time.Time) {
	asint64 := t.UnixMilli()
	atomic.StoreInt64(addr, asint64)
}

// notice: It is possible for two consecutive reads to get decreasing values. That shouldn't matter.
func atomicTimeRead(addr *int64) time.Time {
	asint64 := atomic.LoadInt64(addr)
	return time.UnixMilli(asint64)
}

func execTestPipe(pipe redis.Pipeliner, ctx context.Context) error {
	cmders, err := pipe.Exec(ctx)
	if err != nil {
		return err
	}
	for _, cmder := range cmders {
		if err := cmder.Err(); err != nil {
			return err
		}
	}
	return nil
}

func (c *SeqCoordinator) chosenOneUpdate(ctx context.Context, msgCountExpected, msgCountToWrite arbutil.MessageIndex, lastmsg *arbstate.MessageWithMetadata) error {
	var messageData *string
	if lastmsg != nil {
		msgBytes, err := json.Marshal(lastmsg)
		if err != nil {
			return err
		}

		msgBytes = c.signer.SignMessage(arbmath.UintToBytes(uint64(msgCountToWrite-1)), msgBytes)
		messageString := string(msgBytes)
		messageData = &messageString
	}
	c.chosenUpdateMutex.Lock()
	defer c.chosenUpdateMutex.Unlock()
	lockoutUntil := time.Now().Add(c.config.LockoutDuration)
	err := c.Client.Watch(ctx, func(tx *redis.Tx) error {
		current, err := tx.Get(ctx, redisutil.CHOSENSEQ_KEY).Result()
		var wasEmpty bool
		if errors.Is(err, redis.Nil) {
			wasEmpty = true
			err = nil
		}
		if err != nil {
			return err
		}
		if !wasEmpty && (current != c.config.MyUrl()) {
			return fmt.Errorf("%w: failed to catch lock. redis shows chosen: %s", ErrRetrySequencer, current)
		}
		remoteMsgCount, err := c.getRemoteMsgCountImpl(ctx, tx)
		if err != nil {
			return err
		}
		if remoteMsgCount > msgCountExpected {
			log.Info("coordinator failed to become main", "expected", msgCountExpected, "found", remoteMsgCount, "message is nil?", messageData == nil)
			return fmt.Errorf("%w: failed to catch lock. expected msg %d found %d", ErrRetrySequencer, msgCountExpected, remoteMsgCount)
		}
		pipe := tx.TxPipeline()
		initialDuration := c.config.LockoutDuration
		if initialDuration < 2*time.Second {
			initialDuration = 2 * time.Second
		}
		if wasEmpty {
			pipe.Set(ctx, redisutil.CHOSENSEQ_KEY, c.config.MyUrl(), initialDuration)
		}
		var msgCountBytes [8]byte
		binary.BigEndian.PutUint64(msgCountBytes[:], uint64(msgCountToWrite))
		pipe.Set(ctx, redisutil.MSG_COUNT_KEY, c.signer.SignMessage(nil, msgCountBytes[:]), c.config.SeqNumDuration)
		myLivelinessKey := redisutil.LivelinessKeyFor(c.config.MyUrl())
		pipe.Set(ctx, myLivelinessKey, redisutil.LIVELINESS_VAL, initialDuration)
		if messageData != nil {
			pipe.Set(ctx, redisutil.MessageKeyFor(msgCountToWrite-1), *messageData, c.config.SeqNumDuration)
		}
		pipe.PExpireAt(ctx, redisutil.CHOSENSEQ_KEY, lockoutUntil)
		pipe.PExpireAt(ctx, myLivelinessKey, lockoutUntil)
		err = execTestPipe(pipe, ctx)
		if errors.Is(err, redis.TxFailedErr) {
			return fmt.Errorf("%w: failed to catch sequencer lock", ErrRetrySequencer)
		}
		if err != nil {
			return fmt.Errorf("chosen sequencer failed to update redis: %w", err)
		}
		return nil
	}, redisutil.CHOSENSEQ_KEY, redisutil.MSG_COUNT_KEY)

	if err != nil {
		return err
	}
	isActiveSequencer.Update(1)
	atomicTimeWrite(&c.lockoutUntil, lockoutUntil.Add(-c.config.LockoutSpare))
	return nil
}

func (c *SeqCoordinator) getRemoteMsgCountImpl(ctx context.Context, r redis.Cmdable) (arbutil.MessageIndex, error) {
	resStr, err := r.Get(ctx, redisutil.MSG_COUNT_KEY).Result()
	if errors.Is(err, redis.Nil) {
		return 0, nil
	}
	if err != nil {
		return 0, err
	}
	resBytes := []byte(resStr)
	resBytes, err = c.signer.VerifyMessageSignature(nil, resBytes)
	if err != nil {
		return 0, err
	}
	if len(resBytes) != 8 {
		return 0, fmt.Errorf("unexpected msg count value length %v", len(resBytes))
	}
	return arbutil.MessageIndex(binary.BigEndian.Uint64(resBytes)), nil
}

func (c *SeqCoordinator) GetRemoteMsgCount() (arbutil.MessageIndex, error) {
	return c.getRemoteMsgCountImpl(c.GetContext(), c.Client)
}

func (c *SeqCoordinator) livelinessUpdate(ctx context.Context) error {
	myLivelinessKey := redisutil.LivelinessKeyFor(c.config.MyUrl())
	aliveUntil := time.Now().Add(c.config.LockoutDuration)
	pipe := c.Client.TxPipeline()
	initialDuration := c.config.LockoutDuration
	if initialDuration < 2*time.Second {
		initialDuration = 2 * time.Second
	}
	pipe.Set(ctx, myLivelinessKey, redisutil.LIVELINESS_VAL, initialDuration)
	pipe.PExpireAt(ctx, myLivelinessKey, aliveUntil)
	err := execTestPipe(pipe, ctx)
	if err != nil {
		return fmt.Errorf("liveliness failed to update redis: %w", err)
	}
	return nil
}

func (c *SeqCoordinator) chosenOneRelease(ctx context.Context) error {
	atomicTimeWrite(&c.lockoutUntil, time.Time{})
	isActiveSequencer.Update(0)
	releaseErr := c.Client.Watch(ctx, func(tx *redis.Tx) error {
		current, err := tx.Get(ctx, redisutil.CHOSENSEQ_KEY).Result()
		if errors.Is(err, redis.Nil) {
			return nil
		}
		if err != nil {
			return err
		}
		if current != c.config.MyUrl() {
			return nil
		}
		pipe := tx.TxPipeline()
		pipe.Del(ctx, redisutil.CHOSENSEQ_KEY)
		err = execTestPipe(pipe, ctx)
		if err != nil {
			return fmt.Errorf("chosen sequencer failed to update redis: %w", err)
		}
		return nil
	}, redisutil.CHOSENSEQ_KEY)
	if releaseErr == nil {
		return nil
	}
	// got error - was it still released?
	current, readErr := c.Client.Get(ctx, redisutil.CHOSENSEQ_KEY).Result()
	if errors.Is(readErr, redis.Nil) {
		return nil
	}
	if current != c.config.MyUrl() {
		return nil
	}
	return releaseErr
}

func (c *SeqCoordinator) livelinessRelease(ctx context.Context) error {
	myLivelinessKey := redisutil.LivelinessKeyFor(c.config.MyUrl())
	releaseErr := c.Client.Del(ctx, myLivelinessKey).Err()
	if releaseErr == nil {
		return nil
	}
	// got error - was it still deleted?
	readErr := c.Client.Get(ctx, myLivelinessKey).Err()
	if errors.Is(readErr, redis.Nil) {
		return nil
	}
	return releaseErr
}

func (c *SeqCoordinator) retryAfterRedisError() time.Duration {
	c.redisErrors++
	retryIn := c.config.RetryInterval * time.Duration(c.redisErrors)
	if retryIn > c.config.UpdateInterval {
		retryIn = c.config.UpdateInterval
	}
	return retryIn
}

func (c *SeqCoordinator) noRedisError() time.Duration {
	c.redisErrors = 0
	return c.config.UpdateInterval
}

// update for the prev known-chosen sequencer (no need to load new messages)
func (c *SeqCoordinator) updatePrevKnownChosen(ctx context.Context, nextChosen string) time.Duration {
	if nextChosen != c.config.MyUrl() {
		// was the active sequencer, but no longer
		setPrevChosenTo := nextChosen
		if c.sequencer != nil {
			err := c.sequencer.ForwardTo(nextChosen)
			if err != nil {
				// The error was already logged in ForwardTo, just clean up state.
				// Setting prevChosenSequencer to an empty string will cause the next update to attempt to reconnect.
				setPrevChosenTo = ""
			}
		}
		if err := c.chosenOneRelease(ctx); err != nil {
			log.Warn("coordinator failed chosen one release", "err", err)
			return c.retryAfterRedisError()
		}
		c.prevChosenSequencer = setPrevChosenTo
		log.Info("released chosen-coordinator lock", "nextChosen", nextChosen)
		return c.noRedisError()
	}
	// Was, and still, the active sequencer
	if time.Now().Add(c.config.UpdateInterval / 3).After(atomicTimeRead(&c.lockoutUntil)) {
		// if we recently sequenced - no need for an update
		return c.noRedisError()
	}
	localMsgCount, err := c.streamer.GetMessageCount()
	if err != nil {
		log.Error("coordinator cannot read message count", "err", err)
		return c.config.UpdateInterval
	}
	err = c.chosenOneUpdate(ctx, localMsgCount, localMsgCount, nil)
	if err != nil {
		log.Warn("coordinator failed chosen-one keepalive", "err", err)
		return c.retryAfterRedisError()
	}
	c.reportedAlive = true
	return c.noRedisError()
}

func (c *SeqCoordinator) update(ctx context.Context) time.Duration {
	chosenSeq, err := c.RecommendLiveSequencer(ctx)
	if err != nil {
		log.Warn("coordinator failed finding live sequencer", "err", err)
		return c.retryAfterRedisError()
	}
	if c.prevChosenSequencer == c.config.MyUrl() {
		return c.updatePrevKnownChosen(ctx, chosenSeq)
	}
	if chosenSeq != c.config.MyUrl() && chosenSeq != c.prevChosenSequencer {
		var err error
		if c.sequencer != nil {
			err = c.sequencer.ForwardTo(chosenSeq)
		}
		if err == nil {
			c.prevChosenSequencer = chosenSeq
			log.Info("chosen sequencer changed", "chosen", chosenSeq)
		} else {
			// The error was already logged in ForwardTo, just clean up state.
			// Next run this will attempt to reconnect.
			c.prevChosenSequencer = ""
		}
	}

	// read messages from redis
	localMsgCount, err := c.streamer.GetMessageCount()
	if err != nil {
		log.Error("cannot read message count", "err", err)
		return c.config.UpdateInterval
	}
	remoteMsgCount, err := c.GetRemoteMsgCount()
	if err != nil {
		log.Warn("cannot get remote message count", "err", err)
		return c.retryAfterRedisError()
	}
	readUntil := remoteMsgCount
	if readUntil > localMsgCount+c.config.MaxMsgPerPoll {
		readUntil = localMsgCount + c.config.MaxMsgPerPoll
	}
	var messages []arbstate.MessageWithMetadata
	msgToRead := localMsgCount
	var msgReadErr error
	for msgToRead < readUntil {
		var resString string
		resString, msgReadErr = c.Client.Get(ctx, redisutil.MessageKeyFor(msgToRead)).Result()
		if msgReadErr != nil {
			log.Warn("coordinator failed reading message", "pos", msgToRead, "err", msgReadErr)
			break
		}
		rsBytes := []byte(resString)
		rsBytes, msgReadErr = c.signer.VerifyMessageSignature(arbmath.UintToBytes(uint64(msgToRead)), rsBytes)
		if msgReadErr != nil {
			log.Warn("coordinator failed verifying message signature", "pos", msgToRead, "err", msgReadErr)
			break
		}
		var message arbstate.MessageWithMetadata
		err = json.Unmarshal(rsBytes, &message)
		if err != nil {
			log.Warn("coordinator failed to parse message from redis", "pos", msgToRead, "err", err)
			msgReadErr = fmt.Errorf("failed to parse message: %w", err)
			// redis messages spelled "INVALID" will be parsed as invalid L1 message, but only one at a time
			if len(messages) > 0 || string(rsBytes) != redisutil.INVALID_VAL {
				break
			}
			lastDelayedMsg := uint64(0)
			if msgToRead > 0 {
				prevMsg, err := c.streamer.GetMessage(msgToRead - 1)
				if err != nil {
					log.Error("coordinator failed to get msg", "pos", msgToRead-1)
					break
				}
				lastDelayedMsg = prevMsg.DelayedMessagesRead
			}
			message = arbstate.MessageWithMetadata{
				Message:             arbstate.InvalidL1Message,
				DelayedMessagesRead: lastDelayedMsg,
			}
		}
		messages = append(messages, message)
		msgToRead++
	}
	if len(messages) > 0 {
		if err := c.streamer.AddMessages(localMsgCount, false, messages); err != nil {
			log.Warn("coordinator failed to add messages", "err", err, "pos", localMsgCount, "length", len(messages))
		} else {
			localMsgCount = msgToRead
		}
	}

	if c.config.MyUrl() == redisutil.INVALID_URL {
		return c.noRedisError()
	}

	// can take over as main sequencer?
	if localMsgCount >= remoteMsgCount && chosenSeq == c.config.MyUrl() {
		if c.sequencer == nil {
			log.Error("myurl main sequencer, but no sequencer exists")
			return c.noRedisError()
		}
		err := c.chosenOneUpdate(ctx, localMsgCount, localMsgCount, nil)
		if err != nil {
			// this could be just new messages we didn't get yet - even then, we should retry soon
			log.Info("sequencer failed to become chosen", "err", err, "msgcount", localMsgCount)
			// make sure we're marked alive
			if err := c.livelinessUpdate(ctx); err != nil {
				log.Warn("failed to update liveliness", "err", err)
			}
			return c.retryAfterRedisError()
		}
		log.Info("caught chosen-coordinator lock")
		c.sequencer.DontForward()
		c.prevChosenSequencer = c.config.MyUrl()
		return c.noRedisError()
	}

	// update liveliness
	var livelinessErr error
	if c.sync.Synced() {
		livelinessErr = c.livelinessUpdate(ctx)
		if livelinessErr == nil {
			c.reportedAlive = true
		}
	} else if c.reportedAlive {
		livelinessErr = c.livelinessRelease(ctx)
		if livelinessErr == nil {
			c.reportedAlive = false
		}
	}
	if livelinessErr != nil {
		log.Warn("coordinator failed to post liveness", "err", err)
	}

	if (livelinessErr != nil) || (msgReadErr != nil) {
		return c.retryAfterRedisError()
	}
	return c.noRedisError()
}

func (c *SeqCoordinator) DebugPrint() string {
	return fmt.Sprint("Url:", c.config.MyUrl(),
		" prevChosenSequencer:", c.prevChosenSequencer,
		" reportedAlive:", c.reportedAlive,
		" lockoutUntil:", c.lockoutUntil,
		" redisErrors:", c.redisErrors)
}

type seqCoordinatorChosenHealthcheck struct {
	c *SeqCoordinator
}

func (h seqCoordinatorChosenHealthcheck) ServeHTTP(response http.ResponseWriter, _ *http.Request) {
	if h.c.CurrentlyChosen() {
		response.WriteHeader(http.StatusOK)
	} else {
		response.WriteHeader(http.StatusServiceUnavailable)
	}
}

func (c *SeqCoordinator) launchHealthcheckServer(ctx context.Context) {
	server := &http.Server{
		Addr:              c.config.ChosenHealthcheckAddr,
		Handler:           seqCoordinatorChosenHealthcheck{c},
		ReadHeaderTimeout: 5 * time.Second,
	}

	go func() {
		<-ctx.Done()
		err := server.Shutdown(ctx)
		if err != nil && !errors.Is(err, context.Canceled) && !errors.Is(err, context.DeadlineExceeded) {
			log.Warn("error shutting down coordinator chosen healthcheck server", "err", err)
		}
	}()

	err := server.ListenAndServe()
	if err != nil && !errors.Is(err, http.ErrServerClosed) {
		log.Warn("error serving coordinator chosen healthcheck server", "err", err)
	}
}

func (c *SeqCoordinator) Start(ctxIn context.Context) {
	c.StopWaiter.Start(ctxIn, c)
	c.CallIteratively(c.update)
	if c.config.ChosenHealthcheckAddr != "" {
		c.StopWaiter.LaunchThread(c.launchHealthcheckServer)
	}
}

func (c *SeqCoordinator) waitForHandoff(ctx context.Context) string {
	var nextChosen string
	for {
		var err error
		nextChosen, err = c.CurrentChosenSequencer(ctx)
		if err == nil && nextChosen != "" && nextChosen != c.config.MyUrl() {
			return nextChosen
		}
		select {
		case <-ctx.Done():
			return ""
		case <-time.After(c.config.RetryInterval):
		}
	}
}

func (c *SeqCoordinator) StopAndWait() {
	wasChosen := c.CurrentlyChosen()
	c.StopWaiter.StopAndWait()
	// normal context now closed, use parent context
	ctx := c.StopWaiter.GetParentContext()
	if c.CurrentlyChosen() {
		wasChosen = true
	}
	if c.reportedAlive {
		err := c.livelinessRelease(ctx)
		if err != nil {
			log.Warn("lieveliness release failed", "err", err)
		}
	}
	if wasChosen {
		err := c.chosenOneRelease(ctx)
		if err != nil {
			log.Warn("chosen release failed", "err", err)
		}
		if c.config.SafeShutdownDelay != time.Duration(0) {
			handoffCtx, cancel := context.WithTimeout(ctx, c.config.SafeShutdownDelay)
			defer cancel()
			log.Info("Waiting for someone else to become main sequencer..")
			newTarget := c.waitForHandoff(handoffCtx)
			if newTarget != "" {
				err := c.sequencer.ForwardTo(newTarget)
				if err != nil {
					log.Warn("setting forward address failed", "err", err)
				} else {
					log.Info("Waiting some more", "delay", c.config.SafeShutdownDelay, "nextChosen", newTarget)
					<-time.After(c.config.SafeShutdownDelay)
				}
			}
		}
	}
<<<<<<< HEAD
	_ = c.client.Close()
=======
	c.StopWaiter.StopAndWait()
	_ = c.Client.Close()
>>>>>>> f9633d14
}

func (c *SeqCoordinator) CurrentlyChosen() bool {
	return time.Now().Before(atomicTimeRead(&c.lockoutUntil))
}

func (c *SeqCoordinator) SequencingMessage(pos arbutil.MessageIndex, msg *arbstate.MessageWithMetadata) error {
	if !c.CurrentlyChosen() {
		return fmt.Errorf("%w: not main sequencer", ErrRetrySequencer)
	}
	if err := c.chosenOneUpdate(c.GetContext(), pos, pos+1, msg); err != nil {
		return err
	}
	return nil
}<|MERGE_RESOLUTION|>--- conflicted
+++ resolved
@@ -105,7 +105,6 @@
 }
 
 var TestSeqCoordinatorConfig = SeqCoordinatorConfig{
-<<<<<<< HEAD
 	Enable:            false,
 	RedisUrl:          redisutil.DefaultTestRedisURL,
 	LockoutDuration:   time.Second * 2,
@@ -115,20 +114,8 @@
 	SafeShutdownDelay: time.Duration(0),
 	RetryInterval:     time.Millisecond * 3,
 	MaxMsgPerPoll:     20,
-	MyUrlImpl:         INVALID_URL,
+	MyUrlImpl:         redisutil.INVALID_URL,
 	Signing:           simple_hmac.TestSimpleHmacConfig,
-=======
-	Enable:          false,
-	RedisUrl:        redisutil.DefaultTestRedisURL,
-	LockoutDuration: time.Second * 2,
-	LockoutSpare:    time.Millisecond * 10,
-	SeqNumDuration:  time.Minute * 10,
-	UpdateInterval:  time.Millisecond * 10,
-	RetryInterval:   time.Millisecond * 3,
-	MaxMsgPerPoll:   20,
-	MyUrlImpl:       redisutil.INVALID_URL,
-	Signing:         simple_hmac.TestSimpleHmacConfig,
->>>>>>> f9633d14
 }
 
 func NewSeqCoordinator(streamer *TransactionStreamer, sequencer *Sequencer, sync *SyncMonitor, config SeqCoordinatorConfig) (*SeqCoordinator, error) {
@@ -649,12 +636,7 @@
 			}
 		}
 	}
-<<<<<<< HEAD
-	_ = c.client.Close()
-=======
-	c.StopWaiter.StopAndWait()
 	_ = c.Client.Close()
->>>>>>> f9633d14
 }
 
 func (c *SeqCoordinator) CurrentlyChosen() bool {
