--- conflicted
+++ resolved
@@ -82,43 +82,24 @@
 }
 
 type Config struct {
-<<<<<<< HEAD
-	Sequencer            bool                        `koanf:"sequencer"`
-	ParentChainReader    headerreader.Config         `koanf:"parent-chain-reader" reload:"hot"`
-	InboxReader          InboxReaderConfig           `koanf:"inbox-reader" reload:"hot"`
-	DelayedSequencer     DelayedSequencerConfig      `koanf:"delayed-sequencer" reload:"hot"`
-	BatchPoster          BatchPosterConfig           `koanf:"batch-poster" reload:"hot"`
-	MessagePruner        MessagePrunerConfig         `koanf:"message-pruner" reload:"hot"`
-	BlockValidator       staker.BlockValidatorConfig `koanf:"block-validator" reload:"hot"`
-	Feed                 broadcastclient.FeedConfig  `koanf:"feed" reload:"hot"`
-	Staker               staker.L1ValidatorConfig    `koanf:"staker" reload:"hot"`
-	SeqCoordinator       SeqCoordinatorConfig        `koanf:"seq-coordinator"`
-	DataAvailability     das.DataAvailabilityConfig  `koanf:"data-availability"`
-	SyncMonitor          SyncMonitorConfig           `koanf:"sync-monitor"`
-	Dangerous            DangerousConfig             `koanf:"dangerous"`
-	TransactionStreamer  TransactionStreamerConfig   `koanf:"transaction-streamer" reload:"hot"`
-	Maintenance          MaintenanceConfig           `koanf:"maintenance" reload:"hot"`
-	ResourceMgmt         resourcemanager.Config      `koanf:"resource-mgmt" reload:"hot"`
-	BlockMetadataFetcher BlockMetadataFetcherConfig  `koanf:"block-metadata-fetcher" reload:"hot"`
-=======
-	Sequencer           bool                           `koanf:"sequencer"`
-	ParentChainReader   headerreader.Config            `koanf:"parent-chain-reader" reload:"hot"`
-	InboxReader         InboxReaderConfig              `koanf:"inbox-reader" reload:"hot"`
-	DelayedSequencer    DelayedSequencerConfig         `koanf:"delayed-sequencer" reload:"hot"`
-	BatchPoster         BatchPosterConfig              `koanf:"batch-poster" reload:"hot"`
-	MessagePruner       MessagePrunerConfig            `koanf:"message-pruner" reload:"hot"`
-	BlockValidator      staker.BlockValidatorConfig    `koanf:"block-validator" reload:"hot"`
-	Feed                broadcastclient.FeedConfig     `koanf:"feed" reload:"hot"`
-	Staker              legacystaker.L1ValidatorConfig `koanf:"staker" reload:"hot"`
-	Bold                boldstaker.BoldConfig          `koanf:"bold"`
-	SeqCoordinator      SeqCoordinatorConfig           `koanf:"seq-coordinator"`
-	DataAvailability    das.DataAvailabilityConfig     `koanf:"data-availability"`
-	SyncMonitor         SyncMonitorConfig              `koanf:"sync-monitor"`
-	Dangerous           DangerousConfig                `koanf:"dangerous"`
-	TransactionStreamer TransactionStreamerConfig      `koanf:"transaction-streamer" reload:"hot"`
-	Maintenance         MaintenanceConfig              `koanf:"maintenance" reload:"hot"`
-	ResourceMgmt        resourcemanager.Config         `koanf:"resource-mgmt" reload:"hot"`
->>>>>>> a77252f9
+	Sequencer            bool                           `koanf:"sequencer"`
+	ParentChainReader    headerreader.Config            `koanf:"parent-chain-reader" reload:"hot"`
+	InboxReader          InboxReaderConfig              `koanf:"inbox-reader" reload:"hot"`
+	DelayedSequencer     DelayedSequencerConfig         `koanf:"delayed-sequencer" reload:"hot"`
+	BatchPoster          BatchPosterConfig              `koanf:"batch-poster" reload:"hot"`
+	MessagePruner        MessagePrunerConfig            `koanf:"message-pruner" reload:"hot"`
+	BlockValidator       staker.BlockValidatorConfig    `koanf:"block-validator" reload:"hot"`
+	Feed                 broadcastclient.FeedConfig     `koanf:"feed" reload:"hot"`
+	Staker               legacystaker.L1ValidatorConfig `koanf:"staker" reload:"hot"`
+	Bold                 boldstaker.BoldConfig          `koanf:"bold"`
+	SeqCoordinator       SeqCoordinatorConfig           `koanf:"seq-coordinator"`
+	DataAvailability     das.DataAvailabilityConfig     `koanf:"data-availability"`
+	SyncMonitor          SyncMonitorConfig              `koanf:"sync-monitor"`
+	Dangerous            DangerousConfig                `koanf:"dangerous"`
+	TransactionStreamer  TransactionStreamerConfig      `koanf:"transaction-streamer" reload:"hot"`
+	Maintenance          MaintenanceConfig              `koanf:"maintenance" reload:"hot"`
+	ResourceMgmt         resourcemanager.Config         `koanf:"resource-mgmt" reload:"hot"`
+	BlockMetadataFetcher BlockMetadataFetcherConfig     `koanf:"block-metadata-fetcher" reload:"hot"`
 	// SnapSyncConfig is only used for testing purposes, these should not be configured in production.
 	SnapSyncTest SnapSyncConfig
 }
@@ -195,7 +176,6 @@
 }
 
 var ConfigDefault = Config{
-<<<<<<< HEAD
 	Sequencer:            false,
 	ParentChainReader:    headerreader.DefaultConfig,
 	InboxReader:          DefaultInboxReaderConfig,
@@ -204,7 +184,8 @@
 	MessagePruner:        DefaultMessagePrunerConfig,
 	BlockValidator:       staker.DefaultBlockValidatorConfig,
 	Feed:                 broadcastclient.FeedConfigDefault,
-	Staker:               staker.DefaultL1ValidatorConfig,
+	Staker:               legacystaker.DefaultL1ValidatorConfig,
+	Bold:                 boldstaker.DefaultBoldConfig,
 	SeqCoordinator:       DefaultSeqCoordinatorConfig,
 	DataAvailability:     das.DefaultDataAvailabilityConfig,
 	SyncMonitor:          DefaultSyncMonitorConfig,
@@ -214,26 +195,6 @@
 	Maintenance:          DefaultMaintenanceConfig,
 	BlockMetadataFetcher: DefaultBlockMetadataFetcherConfig,
 	SnapSyncTest:         DefaultSnapSyncConfig,
-=======
-	Sequencer:           false,
-	ParentChainReader:   headerreader.DefaultConfig,
-	InboxReader:         DefaultInboxReaderConfig,
-	DelayedSequencer:    DefaultDelayedSequencerConfig,
-	BatchPoster:         DefaultBatchPosterConfig,
-	MessagePruner:       DefaultMessagePrunerConfig,
-	BlockValidator:      staker.DefaultBlockValidatorConfig,
-	Feed:                broadcastclient.FeedConfigDefault,
-	Staker:              legacystaker.DefaultL1ValidatorConfig,
-	Bold:                boldstaker.DefaultBoldConfig,
-	SeqCoordinator:      DefaultSeqCoordinatorConfig,
-	DataAvailability:    das.DefaultDataAvailabilityConfig,
-	SyncMonitor:         DefaultSyncMonitorConfig,
-	Dangerous:           DefaultDangerousConfig,
-	TransactionStreamer: DefaultTransactionStreamerConfig,
-	ResourceMgmt:        resourcemanager.DefaultConfig,
-	Maintenance:         DefaultMaintenanceConfig,
-	SnapSyncTest:        DefaultSnapSyncConfig,
->>>>>>> a77252f9
 }
 
 func ConfigDefaultL1Test() *Config {
