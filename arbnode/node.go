--- conflicted
+++ resolved
@@ -558,9 +558,6 @@
 		return nil, errors.New("a data availability service is required for this chain, but it was not configured")
 	}
 
-<<<<<<< HEAD
-	inboxTracker, err := NewInboxTracker(arbDb, txStreamer, daReader, blobReader, config.SnapSync)
-=======
 	// We support a nil txStreamer for the pruning code
 	if txStreamer != nil && txStreamer.chainConfig.ArbitrumChainParams.DataAvailabilityCommittee && daReader == nil {
 		return nil, errors.New("data availability service required but unconfigured")
@@ -572,8 +569,7 @@
 	if blobReader != nil {
 		dapReaders = append(dapReaders, daprovider.NewReaderForBlobReader(blobReader))
 	}
-	inboxTracker, err := NewInboxTracker(arbDb, txStreamer, dapReaders)
->>>>>>> 0a4c491a
+	inboxTracker, err := NewInboxTracker(arbDb, txStreamer, dapReaders, config.SnapSync)
 	if err != nil {
 		return nil, err
 	}
