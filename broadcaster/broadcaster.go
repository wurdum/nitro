--- conflicted
+++ resolved
@@ -106,14 +106,9 @@
 		}
 	}()
 	var feedMessages []*m.BroadcastFeedMessage
-<<<<<<< HEAD
 	for i, msg := range messagesWithBlockInfo {
+		// #nosec G115
 		bfm, err := b.NewBroadcastFeedMessage(msg.MessageWithMeta, seq+arbutil.MessageIndex(i), msg.BlockHash, msg.BlockMetadata)
-=======
-	for i, msg := range messagesWithBlockHash {
-		// #nosec G115
-		bfm, err := b.NewBroadcastFeedMessage(msg.MessageWithMeta, seq+arbutil.MessageIndex(i), msg.BlockHash)
->>>>>>> 7219c331
 		if err != nil {
 			return err
 		}
