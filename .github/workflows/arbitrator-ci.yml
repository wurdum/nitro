name: Arbitrator CI
run-name: Arbitrator CI triggered from @${{ github.actor }} of ${{ github.head_ref }}

on:
  workflow_dispatch:
<<<<<<< HEAD
    inputs:
      enable_tmate:
        type: boolean
        description: 'Enable tmate'
        required: false
        default: false
=======
  merge_group:
>>>>>>> a20a1c70
  pull_request:
    paths:
      - 'arbitrator/**'
      - 'contracts'
      - '.github/workflows/arbitrator-ci.yml'
      - 'Makefile'
  push:
    branches:
      - master

env:
  RUST_BACKTRACE: 1
# RUSTFLAGS: -Dwarnings            # TODO: re-enable after wasmer upgrade
  WABT_VERSION: 1.0.32

jobs:
  arbitrator:
    name: Run Arbitrator tests
    runs-on: ubuntu-8
    steps:
      - name: Setup tmate session
        uses: mxschmitt/action-tmate@v3
        if: ${{ github.event_name == 'workflow_dispatch' && inputs.enable_tmate }}
        with:
          detached: true

      - name: Checkout
        uses: actions/checkout@v4
        with:
          token: ${{ secrets.PRIVATE_CHECKOUT }}
          submodules: recursive

      - name: Install Ubuntu dependencies
        run: |
          sudo apt-get update && sudo apt-get install -y \
            build-essential cmake lld-14 libudev-dev
          sudo ln -s /usr/bin/wasm-ld-14 /usr/local/bin/wasm-ld

      - name: Install go
        uses: actions/setup-go@v4
        with:
          go-version: 1.21.x

      - name: Install custom go-ethereum
        run: |
          cd /tmp
          git clone --branch v1.13.8 --depth 1 https://github.com/ethereum/go-ethereum.git
          cd go-ethereum
          # Enable KZG point evaluation precompile early
          sed -i 's#var PrecompiledContractsBerlin = map\[common.Address\]PrecompiledContract{#\0 common.BytesToAddress([]byte{0x0a}): \&kzgPointEvaluation{},#g' core/vm/contracts.go
          go build -o /usr/local/bin/geth ./cmd/geth

      - name: Setup nodejs
        uses: actions/setup-node@v3
        with:
          node-version: '16'
          cache: 'yarn'
          cache-dependency-path: '**/yarn.lock'

      - name: Install rust stable
        uses: dtolnay/rust-toolchain@stable
        with:
<<<<<<< HEAD
          profile: minimal
          toolchain: "1.75"
          override: true
          components: 'llvm-tools-preview, rustfmt'

      - name: Install rust nightly
        uses: actions-rs/toolchain@v1
        id: install-rust-nightly
        with:
          profile: minimal
          toolchain: "nightly"

      - name: Install rust wasm targets
        run: rustup target add wasm32-wasi wasm32-unknown-unknown
=======
          components: 'llvm-tools-preview, rustfmt, clippy'
          targets: 'wasm32-wasi, wasm32-unknown-unknown'
>>>>>>> a20a1c70

      - name: Install nightly wasm targets
        run: |
          rustup component add rust-src --toolchain nightly
          rustup target add wasm32-unknown-unknown --toolchain nightly

      - name: Cache Rust intermediate build products
        uses: actions/cache@v3
        with:
          path: |
            ~/.cargo/bin/
            ~/.cargo/registry/index/
            ~/.cargo/registry/cache/
            ~/.cargo/git/db/
            arbitrator/target/
            arbitrator/wasm-libraries/target/
          key: ${{ runner.os }}-cargo-${{ steps.install-rust.outputs.rustc_hash }}-full-${{ hashFiles('arbitrator/Cargo.lock') }}
          restore-keys: |
            ${{ runner.os }}-cargo-${{ steps.install-rust.outputs.rustc_hash }}-full-
            ${{ runner.os }}-cargo-${{ steps.install-rust.outputs.rustc_hash }}-

      - name: Cache wabt build
        id: cache-wabt
        uses: actions/cache@v3
        with:
          path: ~/wabt-prefix
          key: ${{ runner.os }}-wabt-${{ env.WABT_VERSION }}

      - name: Install latest wabt
        if: steps.cache-wabt.outputs.cache-hit != 'true'
        run: |
          cd "$(mktemp -d)"
          git clone --recursive -b "$WABT_VERSION" https://github.com/WebAssembly/wabt .
          mkdir build
          cd build
          mkdir -p ~/wabt-prefix
          cmake .. -DCMAKE_INSTALL_PREFIX="$HOME/wabt-prefix"
          make -j
          make install

      - name: Install Foundry
        uses: foundry-rs/foundry-toolchain@v1

      - name: Cache cbrotli
        uses: actions/cache@v3
        id: cache-cbrotli
        with:
          path: |
            target/include/brotli/
            target/lib-wasm/
            target/lib/libbrotlicommon-static.a
            target/lib/libbrotlienc-static.a
            target/lib/libbrotlidec-static.a
          key: ${{ runner.os }}-brotli-3-${{ hashFiles('scripts/build-brotli.sh') }}-${{ hashFiles('.github/workflows/arbitrator-ci.yaml') }}
          restore-keys: ${{ runner.os }}-brotli-2-

      - name: Build cbrotli-local
        if: steps.cache-cbrotli.outputs.cache-hit != 'true'
        run: ./scripts/build-brotli.sh -l

      - name: Setup emsdk
        if: steps.cache-cbrotli.outputs.cache-hit != 'true'
        uses: mymindstorm/setup-emsdk@v12
        with:
          # Make sure to set a version number!
          version: 3.1.6
          # This is the name of the cache folder.
          # The cache folder will be placed in the build directory,
          #  so make sure it doesn't conflict with anything!
          actions-cache-folder: 'emsdk-cache'
          no-cache: true

      - name: Build cbrotli-wasm
        if: steps.cache-cbrotli.outputs.cache-hit != 'true'
        run: ./scripts/build-brotli.sh -w

      - name: Add wabt to path
        run: echo "$HOME/wabt-prefix/bin" >> "$GITHUB_PATH"

      - name: Make arbitrator libraries
        run: make -j wasm-ci-build

<<<<<<< HEAD
      - name: Run rust tests
        uses: actions-rs/cargo@v1
        with:
          command: test
          args: -p arbutil -p prover -p jit -p stylus --release --manifest-path arbitrator/prover/Cargo.toml

      - name: Rustfmt
        uses: actions-rs/cargo@v1
        with:
          command: fmt
          args: -p arbutil -p prover -p jit -p stylus --manifest-path arbitrator/Cargo.toml -- --check

      - name: Rustfmt
        uses: actions-rs/cargo@v1
        with:
          command: fmt
          args: --all --manifest-path arbitrator/langs/rust/Cargo.toml -- --check

      - name: Make proofs from test cases
        run: make -j8 test-gen-proofs
=======
      - name: Clippy check
        run: cargo clippy --all --manifest-path arbitrator/Cargo.toml -- -D warnings

      - name: Run rust tests
        run: cargo test --all --manifest-path arbitrator/Cargo.toml

      - name: Rustfmt
        run: cargo fmt --all --manifest-path arbitrator/Cargo.toml -- --check

      - name: Make proofs from test cases
        run: make -j test-gen-proofs
>>>>>>> a20a1c70

      - name: Start geth server
        run: |
          geth --dev --http --http.port 8545 &
          sleep 2

      - name: Run proof validation tests
        run: |
          npm install --global yarn
          cd contracts
          yarn install
          yarn build
          yarn build:forge:yul
          yarn hardhat --network localhost test test/prover/*.ts<|MERGE_RESOLUTION|>--- conflicted
+++ resolved
@@ -3,16 +3,13 @@
 
 on:
   workflow_dispatch:
-<<<<<<< HEAD
     inputs:
       enable_tmate:
         type: boolean
         description: 'Enable tmate'
         required: false
         default: false
-=======
   merge_group:
->>>>>>> a20a1c70
   pull_request:
     paths:
       - 'arbitrator/**'
@@ -54,7 +51,7 @@
       - name: Install go
         uses: actions/setup-go@v4
         with:
-          go-version: 1.21.x
+          go-version: 1.20.x
 
       - name: Install custom go-ethereum
         run: |
@@ -75,30 +72,14 @@
       - name: Install rust stable
         uses: dtolnay/rust-toolchain@stable
         with:
-<<<<<<< HEAD
-          profile: minimal
-          toolchain: "1.75"
-          override: true
           components: 'llvm-tools-preview, rustfmt'
 
       - name: Install rust nightly
-        uses: actions-rs/toolchain@v1
+        uses: dtolnay/rust-toolchain@nightly
         id: install-rust-nightly
         with:
-          profile: minimal
           toolchain: "nightly"
-
-      - name: Install rust wasm targets
-        run: rustup target add wasm32-wasi wasm32-unknown-unknown
-=======
-          components: 'llvm-tools-preview, rustfmt, clippy'
           targets: 'wasm32-wasi, wasm32-unknown-unknown'
->>>>>>> a20a1c70
-
-      - name: Install nightly wasm targets
-        run: |
-          rustup component add rust-src --toolchain nightly
-          rustup target add wasm32-unknown-unknown --toolchain nightly
 
       - name: Cache Rust intermediate build products
         uses: actions/cache@v3
@@ -176,7 +157,9 @@
       - name: Make arbitrator libraries
         run: make -j wasm-ci-build
 
-<<<<<<< HEAD
+      - name: Clippy check
+        run: cargo clippy --all --manifest-path arbitrator/Cargo.toml -- -D warnings
+
       - name: Run rust tests
         uses: actions-rs/cargo@v1
         with:
@@ -189,27 +172,14 @@
           command: fmt
           args: -p arbutil -p prover -p jit -p stylus --manifest-path arbitrator/Cargo.toml -- --check
 
-      - name: Rustfmt
+      - name: Rustfmt - langs/rust
         uses: actions-rs/cargo@v1
         with:
           command: fmt
           args: --all --manifest-path arbitrator/langs/rust/Cargo.toml -- --check
 
       - name: Make proofs from test cases
-        run: make -j8 test-gen-proofs
-=======
-      - name: Clippy check
-        run: cargo clippy --all --manifest-path arbitrator/Cargo.toml -- -D warnings
-
-      - name: Run rust tests
-        run: cargo test --all --manifest-path arbitrator/Cargo.toml
-
-      - name: Rustfmt
-        run: cargo fmt --all --manifest-path arbitrator/Cargo.toml -- --check
-
-      - name: Make proofs from test cases
         run: make -j test-gen-proofs
->>>>>>> a20a1c70
 
       - name: Start geth server
         run: |
