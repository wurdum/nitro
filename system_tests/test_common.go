//
// Copyright 2021, Offchain Labs, Inc. All rights reserved.
//

package arbtest

import (
	"context"
	"math/big"
	"testing"

	"github.com/ethereum/go-ethereum/accounts/abi/bind"
	"github.com/ethereum/go-ethereum/accounts/keystore"
	"github.com/ethereum/go-ethereum/arbitrum"
	"github.com/ethereum/go-ethereum/common"
	"github.com/ethereum/go-ethereum/core"
	"github.com/ethereum/go-ethereum/core/types"
	"github.com/ethereum/go-ethereum/eth"
	"github.com/ethereum/go-ethereum/eth/ethconfig"
	"github.com/ethereum/go-ethereum/ethclient"
	"github.com/ethereum/go-ethereum/node"
	"github.com/ethereum/go-ethereum/params"
	"github.com/ethereum/go-ethereum/rpc"
	"github.com/offchainlabs/arbstate/arbnode"
	"github.com/offchainlabs/arbstate/arbos"
)

var simulatedChainID = big.NewInt(1337)

var (
	l1Genesys, l2Genesys *core.Genesis
)

func SendWaitTestTransactions(t *testing.T, ctx context.Context, client arbnode.L1Interface, txs []*types.Transaction) {
	t.Helper()
	for _, tx := range txs {
		err := client.SendTransaction(ctx, tx)
		if err != nil {
			t.Fatal(err)
		}
	}
	for _, tx := range txs {
		_, err := arbnode.EnsureTxSucceeded(ctx, client, tx)
		if err != nil {
			t.Fatal(err)
		}
	}
}

func CreateTestL1BlockChain(t *testing.T) (*BlockchainTestInfo, *eth.Ethereum, *node.Node) {
	l1info := NewBlockChainTestInfo(t, types.NewLondonSigner(simulatedChainID), 0)
	l1info.GenerateAccount("faucet")

	stackConf := node.DefaultConfig
	stackConf.HTTPPort = 0
	stackConf.WSPort = 0
	stackConf.P2P.ListenAddr = ":0"
	var err error
	stackConf.DataDir = t.TempDir()
	stack, err := node.New(&stackConf)
	if err != nil {
		t.Fatal(err)
	}

	nodeConf := ethconfig.Defaults
	nodeConf.NetworkId = arbos.ChainConfig.ChainID.Uint64()
	l1Genesys = core.DeveloperGenesisBlock(0, l1info.GetAddress("faucet"))
	nodeConf.Genesis = l1Genesys
	nodeConf.Miner.Etherbase = l1info.GetAddress("faucet")

	l1backend, err := eth.New(stack, &nodeConf)
	if err != nil {
		t.Fatal(err)
	}
	tempKeyStore := keystore.NewPlaintextKeyStore(t.TempDir())
	faucetAccount, err := tempKeyStore.ImportECDSA(l1info.Accounts["faucet"].PrivateKey, "passphrase")
	if err != nil {
		t.Fatal(err)
	}
	err = tempKeyStore.Unlock(faucetAccount, "passphrase")
	if err != nil {
		t.Fatal(err)
	}
	l1backend.AccountManager().AddBackend(tempKeyStore)
	l1backend.SetEtherbase(l1info.GetAddress("faucet"))
	err = stack.Start()
	if err != nil {
		t.Fatal(err)
	}
	err = l1backend.StartMining(1)
	if err != nil {
		t.Fatal(err)
	}

	rpcClient, err := stack.Attach()
	if err != nil {
		t.Fatal(err)
	}

	l1Client := ethclient.NewClient(rpcClient)

	l1info.Client = l1Client

	return l1info, l1backend, stack
}

func TestDeployOnL1(t *testing.T, ctx context.Context, l1info *BlockchainTestInfo) *arbnode.RollupAddresses {
	l1info.GenerateAccount("RollupOwner")
	l1info.GenerateAccount("Sequencer")
	l1info.GenerateAccount("User")

	SendWaitTestTransactions(t, ctx, l1info.Client, []*types.Transaction{
		l1info.PrepareTx("faucet", "RollupOwner", 30000, big.NewInt(9223372036854775807), nil),
		l1info.PrepareTx("faucet", "Sequencer", 30000, big.NewInt(9223372036854775807), nil),
		l1info.PrepareTx("faucet", "User", 30000, big.NewInt(9223372036854775807), nil)})

	l1TransactionOpts := l1info.GetDefaultTransactOpts("RollupOwner")
	addresses, err := arbnode.DeployOnL1(ctx, l1info.Client, &l1TransactionOpts, l1info.GetAddress("Sequencer"))
	if err != nil {
		t.Fatal(err)
	}
	l1info.SetContract("Bridge", addresses.Bridge)
	l1info.SetContract("SequencerInbox", addresses.SequencerInbox)
	l1info.SetContract("Inbox", addresses.Inbox)
	return addresses
}

<<<<<<< HEAD
func createTestL2Internal(t *testing.T, l1Client arbnode.L1Interface) (*arbitrum.Backend, *BlockchainTestInfo) {
=======
// Create and deploy L1 and arbnode around the previously created L2 backend
func CreateTestNodeOnL1(t *testing.T, ctx context.Context, l2backend *arbitrum.Backend, isSequencer bool) (*BlockchainTestInfo, *arbnode.Node, *eth.Ethereum, *node.Node) {
	l1info, l1backend, l1stack := CreateTestL1BlockChain(t)
	addresses := TestDeployOnL1(t, ctx, l1info)
	var sequencerTxOptsPtr *bind.TransactOpts
	if isSequencer {
		sequencerTxOpts := l1info.GetDefaultTransactOpts("Sequencer")
		sequencerTxOptsPtr = &sequencerTxOpts
	}
	node, err := arbnode.CreateNode(l1info.Client, addresses, l2backend, sequencerTxOptsPtr, true)
	if err != nil {
		t.Fatal(err)
	}
	node.Start(ctx)
	return l1info, node, l1backend, l1stack
}

// L2 -Only. Enough for tests that needs no interface to L1
func CreateTestL2(t *testing.T, ctx context.Context) (*arbitrum.Backend, *BlockchainTestInfo) {
>>>>>>> b3597ad0
	l2info := NewBlockChainTestInfo(t, types.NewArbitrumSigner(types.NewLondonSigner(arbos.ChainConfig.ChainID)), 1e6)
	l2info.GenerateAccount("Owner")
	l2info.GenerateAccount("Faucet")
	l2GenesysAlloc := make(map[common.Address]core.GenesisAccount)
	l2GenesysAlloc[l2info.GetAddress("Owner")] = core.GenesisAccount{
		Balance:    big.NewInt(9223372036854775807),
		Nonce:      0,
		PrivateKey: nil,
	}
	l2GenesysAlloc[l2info.GetAddress("Faucet")] = core.GenesisAccount{
		Balance:    new(big.Int).Sub(new(big.Int).Lsh(big.NewInt(1), 256), big.NewInt(9)),
		Nonce:      0,
		PrivateKey: nil,
	}
	l2Genesys = &core.Genesis{
		Config:     arbos.ChainConfig,
		Nonce:      0,
		Timestamp:  1633932474,
		ExtraData:  []byte("ArbitrumMainnet"),
		GasLimit:   0,
		Difficulty: big.NewInt(1),
		Mixhash:    common.Hash{},
		Coinbase:   common.Address{},
		Alloc:      l2GenesysAlloc,
		Number:     0,
		GasUsed:    0,
		ParentHash: common.Hash{},
		BaseFee:    big.NewInt(params.InitialBaseFee / 100),
	}
	stack, err := arbnode.CreateStack()
	if err != nil {
		t.Fatal(err)
	}
<<<<<<< HEAD
	backend, err := arbnode.CreateArbBackend(stack, l2Genesys, l1Client)
=======
	backend, err := arbnode.CreateArbBackend(ctx, stack, l2Genesys)
>>>>>>> b3597ad0
	if err != nil {
		t.Fatal(err)
	}
	l2info.Client = ClientForArbBackend(t, backend)

	return backend, l2info
}

// Create and deploy L1 and arbnode for L2
func CreateTestNodeOnL1(t *testing.T, isSequencer bool) (*arbitrum.Backend, *BlockchainTestInfo, *BlockchainTestInfo, *arbnode.Node, *eth.Ethereum, *node.Node) {
	l1info, l1backend, l1stack := CreateTestL1BlockChain(t)
	l2backend, l2info := createTestL2Internal(t, l1info.Client)
	addresses := TestDeployOnL1(t, l1info)
	var sequencerTxOptsPtr *bind.TransactOpts
	if isSequencer {
		sequencerTxOpts := l1info.GetDefaultTransactOpts("Sequencer")
		sequencerTxOptsPtr = &sequencerTxOpts
	}
	node, err := arbnode.CreateNode(l1info.Client, addresses, l2backend, sequencerTxOptsPtr, true)
	if err != nil {
		t.Fatal(err)
	}
	node.Start(context.Background())
	return l2backend, l2info, l1info, node, l1backend, l1stack
}

// L2 -Only. Enough for tests that needs no interface to L1
func CreateTestL2(t *testing.T) (*arbitrum.Backend, *BlockchainTestInfo) {
	return createTestL2Internal(t, nil)
}

func ClientForArbBackend(t *testing.T, backend *arbitrum.Backend) *ethclient.Client {
	apis := backend.APIBackend().GetAPIs()

	inproc := rpc.NewServer()
	for _, api := range apis {
		if err := inproc.RegisterName(api.Namespace, api.Service); err != nil {
			t.Fatal(err)
		}
	}

	return ethclient.NewClient(rpc.DialInProc(inproc))
}<|MERGE_RESOLUTION|>--- conflicted
+++ resolved
@@ -125,29 +125,7 @@
 	return addresses
 }
 
-<<<<<<< HEAD
-func createTestL2Internal(t *testing.T, l1Client arbnode.L1Interface) (*arbitrum.Backend, *BlockchainTestInfo) {
-=======
-// Create and deploy L1 and arbnode around the previously created L2 backend
-func CreateTestNodeOnL1(t *testing.T, ctx context.Context, l2backend *arbitrum.Backend, isSequencer bool) (*BlockchainTestInfo, *arbnode.Node, *eth.Ethereum, *node.Node) {
-	l1info, l1backend, l1stack := CreateTestL1BlockChain(t)
-	addresses := TestDeployOnL1(t, ctx, l1info)
-	var sequencerTxOptsPtr *bind.TransactOpts
-	if isSequencer {
-		sequencerTxOpts := l1info.GetDefaultTransactOpts("Sequencer")
-		sequencerTxOptsPtr = &sequencerTxOpts
-	}
-	node, err := arbnode.CreateNode(l1info.Client, addresses, l2backend, sequencerTxOptsPtr, true)
-	if err != nil {
-		t.Fatal(err)
-	}
-	node.Start(ctx)
-	return l1info, node, l1backend, l1stack
-}
-
-// L2 -Only. Enough for tests that needs no interface to L1
-func CreateTestL2(t *testing.T, ctx context.Context) (*arbitrum.Backend, *BlockchainTestInfo) {
->>>>>>> b3597ad0
+func createTestL2Internal(t *testing.T, ctx context.Context, l1Client arbnode.L1Interface) (*arbitrum.Backend, *BlockchainTestInfo) {
 	l2info := NewBlockChainTestInfo(t, types.NewArbitrumSigner(types.NewLondonSigner(arbos.ChainConfig.ChainID)), 1e6)
 	l2info.GenerateAccount("Owner")
 	l2info.GenerateAccount("Faucet")
@@ -181,11 +159,7 @@
 	if err != nil {
 		t.Fatal(err)
 	}
-<<<<<<< HEAD
-	backend, err := arbnode.CreateArbBackend(stack, l2Genesys, l1Client)
-=======
-	backend, err := arbnode.CreateArbBackend(ctx, stack, l2Genesys)
->>>>>>> b3597ad0
+	backend, err := arbnode.CreateArbBackend(ctx, stack, l2Genesys, l1Client)
 	if err != nil {
 		t.Fatal(err)
 	}
@@ -195,10 +169,10 @@
 }
 
 // Create and deploy L1 and arbnode for L2
-func CreateTestNodeOnL1(t *testing.T, isSequencer bool) (*arbitrum.Backend, *BlockchainTestInfo, *BlockchainTestInfo, *arbnode.Node, *eth.Ethereum, *node.Node) {
+func CreateTestNodeOnL1(t *testing.T, ctx context.Context, isSequencer bool) (*arbitrum.Backend, *BlockchainTestInfo, *BlockchainTestInfo, *arbnode.Node, *eth.Ethereum, *node.Node) {
 	l1info, l1backend, l1stack := CreateTestL1BlockChain(t)
-	l2backend, l2info := createTestL2Internal(t, l1info.Client)
-	addresses := TestDeployOnL1(t, l1info)
+	l2backend, l2info := createTestL2Internal(t, ctx, l1info.Client)
+	addresses := TestDeployOnL1(t, ctx, l1info)
 	var sequencerTxOptsPtr *bind.TransactOpts
 	if isSequencer {
 		sequencerTxOpts := l1info.GetDefaultTransactOpts("Sequencer")
@@ -213,8 +187,8 @@
 }
 
 // L2 -Only. Enough for tests that needs no interface to L1
-func CreateTestL2(t *testing.T) (*arbitrum.Backend, *BlockchainTestInfo) {
-	return createTestL2Internal(t, nil)
+func CreateTestL2(t *testing.T, ctx context.Context) (*arbitrum.Backend, *BlockchainTestInfo) {
+	return createTestL2Internal(t, ctx, nil)
 }
 
 func ClientForArbBackend(t *testing.T, backend *arbitrum.Backend) *ethclient.Client {
