// Copyright 2021-2023, Offchain Labs, Inc.
// For license information, see https://github.com/nitro/blob/master/LICENSE

package arbtest

import (
	"bytes"
	"context"
	"encoding/hex"
	"encoding/json"
	"io"
	"math/big"
	"net"
	"os"
	"strconv"
	"strings"
	"testing"
	"time"

	"github.com/go-redis/redis/v8"
	"github.com/offchainlabs/nitro/arbos/arbostypes"
	"github.com/offchainlabs/nitro/arbos/util"
	"github.com/offchainlabs/nitro/arbstate/daprovider"
	"github.com/offchainlabs/nitro/blsSignatures"
	"github.com/offchainlabs/nitro/cmd/chaininfo"
	"github.com/offchainlabs/nitro/cmd/conf"
	"github.com/offchainlabs/nitro/cmd/genericconf"
	"github.com/offchainlabs/nitro/das"
	"github.com/offchainlabs/nitro/deploy"
	"github.com/offchainlabs/nitro/execution/gethexec"
	"github.com/offchainlabs/nitro/util/arbmath"
	"github.com/offchainlabs/nitro/util/headerreader"
	"github.com/offchainlabs/nitro/util/redisutil"
	"github.com/offchainlabs/nitro/util/signature"
	"github.com/offchainlabs/nitro/validator/server_api"
	"github.com/offchainlabs/nitro/validator/server_common"
	"github.com/offchainlabs/nitro/validator/valnode"
	rediscons "github.com/offchainlabs/nitro/validator/valnode/redis"

	"github.com/ethereum/go-ethereum"
	"github.com/ethereum/go-ethereum/accounts/abi"
	"github.com/ethereum/go-ethereum/accounts/abi/bind"
	"github.com/ethereum/go-ethereum/accounts/keystore"
	"github.com/ethereum/go-ethereum/arbitrum"
	"github.com/ethereum/go-ethereum/common"
	"github.com/ethereum/go-ethereum/common/math"
	"github.com/ethereum/go-ethereum/core"
	"github.com/ethereum/go-ethereum/core/rawdb"
	"github.com/ethereum/go-ethereum/core/types"
	"github.com/ethereum/go-ethereum/core/vm"
	"github.com/ethereum/go-ethereum/crypto"
	"github.com/ethereum/go-ethereum/eth"
	"github.com/ethereum/go-ethereum/eth/catalyst"
	"github.com/ethereum/go-ethereum/eth/downloader"
	"github.com/ethereum/go-ethereum/eth/ethconfig"
	"github.com/ethereum/go-ethereum/eth/filters"
	"github.com/ethereum/go-ethereum/eth/tracers"
	_ "github.com/ethereum/go-ethereum/eth/tracers/js"
	_ "github.com/ethereum/go-ethereum/eth/tracers/native"
	"github.com/ethereum/go-ethereum/ethclient"
	"github.com/ethereum/go-ethereum/ethdb"
	"github.com/ethereum/go-ethereum/log"
	"github.com/ethereum/go-ethereum/node"
	"github.com/ethereum/go-ethereum/params"
	"github.com/ethereum/go-ethereum/rpc"

	"github.com/offchainlabs/nitro/arbnode"
	"github.com/offchainlabs/nitro/arbos"
	"github.com/offchainlabs/nitro/arbutil"
	_ "github.com/offchainlabs/nitro/execution/nodeInterface"
	"github.com/offchainlabs/nitro/solgen/go/bridgegen"
	"github.com/offchainlabs/nitro/solgen/go/mocksgen"
	"github.com/offchainlabs/nitro/solgen/go/precompilesgen"
	"github.com/offchainlabs/nitro/solgen/go/upgrade_executorgen"
	"github.com/offchainlabs/nitro/statetransfer"
	"github.com/offchainlabs/nitro/util/testhelpers"
	"golang.org/x/exp/slog"
)

type info = *BlockchainTestInfo
type client = arbutil.L1Interface

type SecondNodeParams struct {
	nodeConfig  *arbnode.Config
	execConfig  *gethexec.Config
	stackConfig *node.Config
	dasConfig   *das.DataAvailabilityConfig
	initData    *statetransfer.ArbosInitializationInfo
}

type TestClient struct {
	ctx           context.Context
	Client        *ethclient.Client
	L1Backend     *eth.Ethereum
	Stack         *node.Node
	ConsensusNode *arbnode.Node
	ExecNode      *gethexec.ExecutionNode

	// having cleanup() field makes cleanup customizable from default cleanup methods after calling build
	cleanup func()
}

func NewTestClient(ctx context.Context) *TestClient {
	return &TestClient{ctx: ctx}
}

func (tc *TestClient) SendSignedTx(t *testing.T, l2Client *ethclient.Client, transaction *types.Transaction, lInfo info) *types.Receipt {
	return SendSignedTxViaL1(t, tc.ctx, lInfo, tc.Client, l2Client, transaction)
}

func (tc *TestClient) SendUnsignedTx(t *testing.T, l2Client *ethclient.Client, transaction *types.Transaction, lInfo info) *types.Receipt {
	return SendUnsignedTxViaL1(t, tc.ctx, lInfo, tc.Client, l2Client, transaction)
}

func (tc *TestClient) TransferBalance(t *testing.T, from string, to string, amount *big.Int, lInfo info) (*types.Transaction, *types.Receipt) {
	return TransferBalanceTo(t, from, lInfo.GetAddress(to), amount, lInfo, tc.Client, tc.ctx)
}

func (tc *TestClient) TransferBalanceTo(t *testing.T, from string, to common.Address, amount *big.Int, lInfo info) (*types.Transaction, *types.Receipt) {
	return TransferBalanceTo(t, from, to, amount, lInfo, tc.Client, tc.ctx)
}

func (tc *TestClient) GetBalance(t *testing.T, account common.Address) *big.Int {
	return GetBalance(t, tc.ctx, tc.Client, account)
}

func (tc *TestClient) GetBaseFee(t *testing.T) *big.Int {
	return GetBaseFee(t, tc.Client, tc.ctx)
}

func (tc *TestClient) GetBaseFeeAt(t *testing.T, blockNum *big.Int) *big.Int {
	return GetBaseFeeAt(t, tc.Client, tc.ctx, blockNum)
}

func (tc *TestClient) SendWaitTestTransactions(t *testing.T, txs []*types.Transaction) {
	SendWaitTestTransactions(t, tc.ctx, tc.Client, txs)
}

func (tc *TestClient) DeploySimple(t *testing.T, auth bind.TransactOpts) (common.Address, *mocksgen.Simple) {
	return deploySimple(t, tc.ctx, auth, tc.Client)
}

func (tc *TestClient) EnsureTxSucceeded(transaction *types.Transaction) (*types.Receipt, error) {
	return tc.EnsureTxSucceededWithTimeout(transaction, time.Second*5)
}

func (tc *TestClient) EnsureTxSucceededWithTimeout(transaction *types.Transaction, timeout time.Duration) (*types.Receipt, error) {
	return EnsureTxSucceededWithTimeout(tc.ctx, tc.Client, transaction, timeout)
}

type NodeBuilder struct {
	// NodeBuilder configuration
	ctx           context.Context
	chainConfig   *params.ChainConfig
	nodeConfig    *arbnode.Config
	execConfig    *gethexec.Config
	l1StackConfig *node.Config
	l2StackConfig *node.Config
	valnodeConfig *valnode.Config
	L1Info        info
	L2Info        info

	// L1, L2 Node parameters
	dataDir       string
	isSequencer   bool
	takeOwnership bool
	withL1        bool

	// Created nodes
	L1 *TestClient
	L2 *TestClient
}

func NewNodeBuilder(ctx context.Context) *NodeBuilder {
	return &NodeBuilder{ctx: ctx}
}

func (b *NodeBuilder) DefaultConfig(t *testing.T, withL1 bool) *NodeBuilder {
	// most used values across current tests are set here as default
	b.withL1 = withL1
	if withL1 {
		b.isSequencer = true
		b.nodeConfig = arbnode.ConfigDefaultL1Test()
	} else {
		b.takeOwnership = true
		b.nodeConfig = arbnode.ConfigDefaultL2Test()
	}
	b.chainConfig = params.ArbitrumDevTestChainConfig()
	b.L1Info = NewL1TestInfo(t)
	b.L2Info = NewArbTestInfo(t, b.chainConfig.ChainID)
	b.dataDir = t.TempDir()
	b.l1StackConfig = createStackConfigForTest(b.dataDir)
	b.l2StackConfig = createStackConfigForTest(b.dataDir)
	cp := valnode.TestValidationConfig
	b.valnodeConfig = &cp
	b.execConfig = gethexec.ConfigDefaultTest()
	return b
}

func (b *NodeBuilder) WithArbOSVersion(arbosVersion uint64) *NodeBuilder {
	newChainConfig := *b.chainConfig
	newChainConfig.ArbitrumChainParams.InitialArbOSVersion = arbosVersion
	b.chainConfig = &newChainConfig
	return b
}

func (b *NodeBuilder) WithWasmRootDir(wasmRootDir string) *NodeBuilder {
	b.valnodeConfig.Wasm.RootPath = wasmRootDir
	return b
}

func (b *NodeBuilder) Build(t *testing.T) func() {
	if b.execConfig.RPC.MaxRecreateStateDepth == arbitrum.UninitializedMaxRecreateStateDepth {
		if b.execConfig.Caching.Archive {
			b.execConfig.RPC.MaxRecreateStateDepth = arbitrum.DefaultArchiveNodeMaxRecreateStateDepth
		} else {
			b.execConfig.RPC.MaxRecreateStateDepth = arbitrum.DefaultNonArchiveNodeMaxRecreateStateDepth
		}
	}
	if b.withL1 {
		l1, l2 := NewTestClient(b.ctx), NewTestClient(b.ctx)
		b.L2Info, l2.ConsensusNode, l2.Client, l2.Stack, b.L1Info, l1.L1Backend, l1.Client, l1.Stack =
			createTestNodeWithL1(t, b.ctx, b.isSequencer, b.nodeConfig, b.execConfig, b.chainConfig, b.l2StackConfig, b.valnodeConfig, b.L2Info)
		b.L1, b.L2 = l1, l2
		b.L1.cleanup = func() { requireClose(t, b.L1.Stack) }
	} else {
		l2 := NewTestClient(b.ctx)
		b.L2Info, l2.ConsensusNode, l2.Client =
			createTestNode(t, b.ctx, b.L2Info, b.nodeConfig, b.execConfig, b.chainConfig, b.valnodeConfig, b.takeOwnership)
		b.L2 = l2
	}
	b.L2.ExecNode = getExecNode(t, b.L2.ConsensusNode)
	b.L2.cleanup = func() { b.L2.ConsensusNode.StopAndWait() }
	return func() {
		b.L2.cleanup()
		if b.L1 != nil && b.L1.cleanup != nil {
			b.L1.cleanup()
		}
	}
}

func (b *NodeBuilder) Build2ndNode(t *testing.T, params *SecondNodeParams) (*TestClient, func()) {
	if b.L2 == nil {
		t.Fatal("builder did not previously build a L2 Node")
	}
	if b.withL1 && b.L1 == nil {
		t.Fatal("builder did not previously build a L1 Node")
	}
	if params.nodeConfig == nil {
		params.nodeConfig = arbnode.ConfigDefaultL1NonSequencerTest()
	}
	if params.dasConfig != nil {
		params.nodeConfig.DataAvailability = *params.dasConfig
	}
	if params.stackConfig == nil {
		params.stackConfig = b.l2StackConfig
		// should use different dataDir from the previously used ones
		params.stackConfig.DataDir = t.TempDir()
	}
	if params.initData == nil {
		params.initData = &b.L2Info.ArbInitData
	}
	if params.execConfig == nil {
		params.execConfig = b.execConfig
	}
	if params.execConfig.RPC.MaxRecreateStateDepth == arbitrum.UninitializedMaxRecreateStateDepth {
		if params.execConfig.Caching.Archive {
			params.execConfig.RPC.MaxRecreateStateDepth = arbitrum.DefaultArchiveNodeMaxRecreateStateDepth
		} else {
			params.execConfig.RPC.MaxRecreateStateDepth = arbitrum.DefaultNonArchiveNodeMaxRecreateStateDepth
		}
	}

	l2 := NewTestClient(b.ctx)
	l2.Client, l2.ConsensusNode =
		Create2ndNodeWithConfig(t, b.ctx, b.L2.ConsensusNode, b.L1.Stack, b.L1Info, params.initData, params.nodeConfig, params.execConfig, params.stackConfig, b.valnodeConfig)
	l2.ExecNode = getExecNode(t, l2.ConsensusNode)
	l2.cleanup = func() { l2.ConsensusNode.StopAndWait() }
	return l2, func() { l2.cleanup() }
}

func (b *NodeBuilder) BridgeBalance(t *testing.T, account string, amount *big.Int) (*types.Transaction, *types.Receipt) {
	return BridgeBalance(t, account, amount, b.L1Info, b.L2Info, b.L1.Client, b.L2.Client, b.ctx)
}

func SendWaitTestTransactions(t *testing.T, ctx context.Context, client client, txs []*types.Transaction) {
	t.Helper()
	for _, tx := range txs {
		Require(t, client.SendTransaction(ctx, tx))
	}
	for _, tx := range txs {
		_, err := EnsureTxSucceeded(ctx, client, tx)
		Require(t, err)
	}
}

func TransferBalance(
	t *testing.T, from, to string, amount *big.Int, l2info info, client client, ctx context.Context,
) (*types.Transaction, *types.Receipt) {
	t.Helper()
	return TransferBalanceTo(t, from, l2info.GetAddress(to), amount, l2info, client, ctx)
}

func TransferBalanceTo(
	t *testing.T, from string, to common.Address, amount *big.Int, l2info info, client client, ctx context.Context,
) (*types.Transaction, *types.Receipt) {
	t.Helper()
	tx := l2info.PrepareTxTo(from, &to, l2info.TransferGas, amount, nil)
	err := client.SendTransaction(ctx, tx)
	Require(t, err)
	res, err := EnsureTxSucceeded(ctx, client, tx)
	Require(t, err)
	return tx, res
}

// if l2client is not nil - will wait until balance appears in l2
func BridgeBalance(
	t *testing.T, account string, amount *big.Int, l1info info, l2info info, l1client client, l2client client, ctx context.Context,
) (*types.Transaction, *types.Receipt) {
	t.Helper()

	// setup or validate the same account on l2info
	l1acct := l1info.GetInfoWithPrivKey(account)
	if l2info.Accounts[account] == nil {
		l2info.SetFullAccountInfo(account, &AccountInfo{
			Address:    l1acct.Address,
			PrivateKey: l1acct.PrivateKey,
			Nonce:      0,
		})
	} else {
		l2acct := l2info.GetInfoWithPrivKey(account)
		if l2acct.PrivateKey.X.Cmp(l1acct.PrivateKey.X) != 0 ||
			l2acct.PrivateKey.Y.Cmp(l1acct.PrivateKey.Y) != 0 {
			Fatal(t, "l2 account already exists and not compatible to l1")
		}
	}

	// check previous balance
	var l2Balance *big.Int
	var err error
	if l2client != nil {
		l2Balance, err = l2client.BalanceAt(ctx, l2info.GetAddress("Faucet"), nil)
		Require(t, err)
	}

	// send transaction
	data, err := hex.DecodeString("0f4d14e9000000000000000000000000000000000000000000000000000082f79cd90000")
	Require(t, err)
	tx := l1info.PrepareTx(account, "Inbox", l1info.TransferGas*100, amount, data)
	err = l1client.SendTransaction(ctx, tx)
	Require(t, err)
	res, err := EnsureTxSucceeded(ctx, l1client, tx)
	Require(t, err)

	// wait for balance to appear in l2
	if l2client != nil {
		l2Balance.Add(l2Balance, amount)
		for i := 0; true; i++ {
			balance, err := l2client.BalanceAt(ctx, l2info.GetAddress("Faucet"), nil)
			Require(t, err)
			if balance.Cmp(l2Balance) >= 0 {
				break
			}
			TransferBalance(t, "Faucet", "User", big.NewInt(1), l1info, l1client, ctx)
			if i > 20 {
				Fatal(t, "bridging failed")
			}
			<-time.After(time.Millisecond * 100)
		}
	}

	return tx, res
}

func SendSignedTxViaL1(
	t *testing.T,
	ctx context.Context,
	l1info *BlockchainTestInfo,
	l1client arbutil.L1Interface,
	l2client arbutil.L1Interface,
	delayedTx *types.Transaction,
) *types.Receipt {
	delayedInboxContract, err := bridgegen.NewInbox(l1info.GetAddress("Inbox"), l1client)
	Require(t, err)
	usertxopts := l1info.GetDefaultTransactOpts("User", ctx)

	txbytes, err := delayedTx.MarshalBinary()
	Require(t, err)
	txwrapped := append([]byte{arbos.L2MessageKind_SignedTx}, txbytes...)
	l1tx, err := delayedInboxContract.SendL2Message(&usertxopts, txwrapped)
	Require(t, err)
	_, err = EnsureTxSucceeded(ctx, l1client, l1tx)
	Require(t, err)

	// sending l1 messages creates l1 blocks.. make enough to get that delayed inbox message in
	for i := 0; i < 30; i++ {
		SendWaitTestTransactions(t, ctx, l1client, []*types.Transaction{
			l1info.PrepareTx("Faucet", "Faucet", 30000, big.NewInt(1e12), nil),
		})
	}
	receipt, err := EnsureTxSucceeded(ctx, l2client, delayedTx)
	Require(t, err)
	return receipt
}

func SendUnsignedTxViaL1(
	t *testing.T,
	ctx context.Context,
	l1info *BlockchainTestInfo,
	l1client arbutil.L1Interface,
	l2client arbutil.L1Interface,
	templateTx *types.Transaction,
) *types.Receipt {
	delayedInboxContract, err := bridgegen.NewInbox(l1info.GetAddress("Inbox"), l1client)
	Require(t, err)

	usertxopts := l1info.GetDefaultTransactOpts("User", ctx)
	remapped := util.RemapL1Address(usertxopts.From)
	nonce, err := l2client.NonceAt(ctx, remapped, nil)
	Require(t, err)

	unsignedTx := types.NewTx(&types.ArbitrumUnsignedTx{
		ChainId:   templateTx.ChainId(),
		From:      remapped,
		Nonce:     nonce,
		GasFeeCap: templateTx.GasFeeCap(),
		Gas:       templateTx.Gas(),
		To:        templateTx.To(),
		Value:     templateTx.Value(),
		Data:      templateTx.Data(),
	})

	l1tx, err := delayedInboxContract.SendUnsignedTransaction(
		&usertxopts,
		arbmath.UintToBig(unsignedTx.Gas()),
		unsignedTx.GasFeeCap(),
		arbmath.UintToBig(unsignedTx.Nonce()),
		*unsignedTx.To(),
		unsignedTx.Value(),
		unsignedTx.Data(),
	)
	Require(t, err)
	_, err = EnsureTxSucceeded(ctx, l1client, l1tx)
	Require(t, err)

	// sending l1 messages creates l1 blocks.. make enough to get that delayed inbox message in
	for i := 0; i < 30; i++ {
		SendWaitTestTransactions(t, ctx, l1client, []*types.Transaction{
			l1info.PrepareTx("Faucet", "Faucet", 30000, big.NewInt(1e12), nil),
		})
	}
	receipt, err := EnsureTxSucceeded(ctx, l2client, unsignedTx)
	Require(t, err)
	return receipt
}

func GetBaseFee(t *testing.T, client client, ctx context.Context) *big.Int {
	header, err := client.HeaderByNumber(ctx, nil)
	Require(t, err)
	return header.BaseFee
}

func GetBaseFeeAt(t *testing.T, client client, ctx context.Context, blockNum *big.Int) *big.Int {
	header, err := client.HeaderByNumber(ctx, blockNum)
	Require(t, err)
	return header.BaseFee
}

type lifecycle struct {
	start func() error
	stop  func() error
}

func (l *lifecycle) Start() error {
	if l.start != nil {
		return l.start()
	}
	return nil
}

func (l *lifecycle) Stop() error {
	if l.start != nil {
		return l.stop()
	}
	return nil
}

type staticNodeConfigFetcher struct {
	config *arbnode.Config
}

func NewFetcherFromConfig(c *arbnode.Config) *staticNodeConfigFetcher {
	err := c.Validate()
	if err != nil {
		panic("invalid static config: " + err.Error())
	}
	return &staticNodeConfigFetcher{c}
}

func (c *staticNodeConfigFetcher) Get() *arbnode.Config {
	return c.config
}

func (c *staticNodeConfigFetcher) Start(context.Context) {}

func (c *staticNodeConfigFetcher) StopAndWait() {}

func (c *staticNodeConfigFetcher) Started() bool {
	return true
}

func createTestL1BlockChain(t *testing.T, l1info info) (info, *ethclient.Client, *eth.Ethereum, *node.Node) {
	return createTestL1BlockChainWithConfig(t, l1info, nil)
}

func createStackConfigForTest(dataDir string) *node.Config {
	stackConf := node.DefaultConfig
	stackConf.DataDir = dataDir
	stackConf.UseLightweightKDF = true
	stackConf.WSPort = 0
	stackConf.WSModules = append(stackConf.WSModules, "eth", "debug")
	stackConf.HTTPPort = 0
	stackConf.HTTPHost = ""
	stackConf.HTTPModules = append(stackConf.HTTPModules, "eth", "debug")
	stackConf.P2P.NoDiscovery = true
	stackConf.P2P.NoDial = true
	stackConf.P2P.ListenAddr = ""
	stackConf.P2P.NAT = nil
	stackConf.DBEngine = "leveldb" // TODO Try pebble again in future once iterator race condition issues are fixed
	return &stackConf
}

func createRedisGroup(ctx context.Context, t *testing.T, streamName string, client redis.UniversalClient) {
	t.Helper()
	// Stream name and group name are the same.
	if _, err := client.XGroupCreateMkStream(ctx, streamName, streamName, "$").Result(); err != nil {
		log.Debug("Error creating stream group: %v", err)
	}
}

func destroyRedisGroup(ctx context.Context, t *testing.T, streamName string, client redis.UniversalClient) {
	t.Helper()
	if client == nil {
		return
	}
	if _, err := client.XGroupDestroy(ctx, streamName, streamName).Result(); err != nil {
		log.Debug("Error destroying a stream group", "error", err)
	}
}

func createTestValidationNode(t *testing.T, ctx context.Context, config *valnode.Config) (*valnode.ValidationNode, *node.Node) {
	stackConf := node.DefaultConfig
	stackConf.HTTPPort = 0
	stackConf.DataDir = ""
	stackConf.WSHost = "127.0.0.1"
	stackConf.WSPort = 0
	stackConf.WSModules = []string{server_api.Namespace}
	stackConf.P2P.NoDiscovery = true
	stackConf.P2P.ListenAddr = ""
	stackConf.DBEngine = "leveldb" // TODO Try pebble again in future once iterator race condition issues are fixed

	valnode.EnsureValidationExposedViaAuthRPC(&stackConf)

	stack, err := node.New(&stackConf)
	Require(t, err)

	configFetcher := func() *valnode.Config { return config }
	valnode, err := valnode.CreateValidationNode(configFetcher, stack, nil)
	Require(t, err)

	err = stack.Start()
	Require(t, err)

	err = valnode.Start(ctx)
	Require(t, err)

	go func() {
		<-ctx.Done()
		stack.Close()
	}()

	return valnode, stack
}

type validated interface {
	Validate() error
}

func StaticFetcherFrom[T any](t *testing.T, config *T) func() *T {
	t.Helper()
	tCopy := *config
	asEmptyIf := interface{}(&tCopy)
	if asValidtedIf, ok := asEmptyIf.(validated); ok {
		err := asValidtedIf.Validate()
		if err != nil {
			Fatal(t, err)
		}
	}
	return func() *T { return &tCopy }
}

func configByValidationNode(clientConfig *arbnode.Config, valStack *node.Node) {
	clientConfig.BlockValidator.ValidationServerConfigs[0].URL = valStack.WSEndpoint()
	clientConfig.BlockValidator.ValidationServerConfigs[0].JWTSecret = ""
}

func currentRootModule(t *testing.T) common.Hash {
	t.Helper()
	locator, err := server_common.NewMachineLocator("")
	if err != nil {
		t.Fatalf("Error creating machine locator: %v", err)
	}
	return locator.LatestWasmModuleRoot()
}

func AddDefaultValNode(t *testing.T, ctx context.Context, nodeConfig *arbnode.Config, useJit bool, redisURL string, wasmRootDir string) {
	if !nodeConfig.ValidatorRequired() {
		return
	}
	conf := valnode.TestValidationConfig
	conf.UseJit = useJit
	conf.Wasm.RootPath = wasmRootDir
	// Enable redis streams when URL is specified
	if redisURL != "" {
		conf.Arbitrator.RedisValidationServerConfig = rediscons.DefaultValidationServerConfig
		redisClient, err := redisutil.RedisClientFromURL(redisURL)
		if err != nil {
			t.Fatalf("Error creating redis coordinator: %v", err)
		}
		redisStream := server_api.RedisStreamForRoot(currentRootModule(t))
		createRedisGroup(ctx, t, redisStream, redisClient)
		conf.Arbitrator.RedisValidationServerConfig.RedisURL = redisURL
		t.Cleanup(func() { destroyRedisGroup(ctx, t, redisStream, redisClient) })
		conf.Arbitrator.RedisValidationServerConfig.ModuleRoots = []string{currentRootModule(t).Hex()}
	}
	_, valStack := createTestValidationNode(t, ctx, &conf)
	configByValidationNode(nodeConfig, valStack)
}

func createTestL1BlockChainWithConfig(t *testing.T, l1info info, stackConfig *node.Config) (info, *ethclient.Client, *eth.Ethereum, *node.Node) {
	if l1info == nil {
		l1info = NewL1TestInfo(t)
	}
	if stackConfig == nil {
		stackConfig = createStackConfigForTest(t.TempDir())
	}
	l1info.GenerateAccount("Faucet")

	chainConfig := params.ArbitrumDevTestChainConfig()
	chainConfig.ArbitrumChainParams = params.ArbitrumChainParams{}

	stack, err := node.New(stackConfig)
	Require(t, err)

	nodeConf := ethconfig.Defaults
	nodeConf.NetworkId = chainConfig.ChainID.Uint64()
	faucetAddr := l1info.GetAddress("Faucet")
	l1Genesis := core.DeveloperGenesisBlock(15_000_000, &faucetAddr)
	infoGenesis := l1info.GetGenesisAlloc()
	for acct, info := range infoGenesis {
		l1Genesis.Alloc[acct] = info
	}
	l1Genesis.BaseFee = big.NewInt(50 * params.GWei)
	nodeConf.Genesis = l1Genesis
	nodeConf.Miner.Etherbase = l1info.GetAddress("Faucet")
	nodeConf.SyncMode = downloader.FullSync

	l1backend, err := eth.New(stack, &nodeConf)
	Require(t, err)

	simBeacon, err := catalyst.NewSimulatedBeacon(0, l1backend)
	Require(t, err)
	catalyst.RegisterSimulatedBeaconAPIs(stack, simBeacon)
	stack.RegisterLifecycle(simBeacon)

	tempKeyStore := keystore.NewPlaintextKeyStore(t.TempDir())
	faucetAccount, err := tempKeyStore.ImportECDSA(l1info.Accounts["Faucet"].PrivateKey, "passphrase")
	Require(t, err)
	Require(t, tempKeyStore.Unlock(faucetAccount, "passphrase"))
	l1backend.AccountManager().AddBackend(tempKeyStore)
	l1backend.SetEtherbase(l1info.GetAddress("Faucet"))

	stack.RegisterLifecycle(&lifecycle{stop: func() error {
		l1backend.StopMining()
		return nil
	}})

	stack.RegisterAPIs([]rpc.API{{
		Namespace: "eth",
		Service:   filters.NewFilterAPI(filters.NewFilterSystem(l1backend.APIBackend, filters.Config{}), false),
	}})
	stack.RegisterAPIs(tracers.APIs(l1backend.APIBackend))

	Require(t, stack.Start())
	Require(t, l1backend.StartMining())

	rpcClient := stack.Attach()

	l1Client := ethclient.NewClient(rpcClient)

	return l1info, l1Client, l1backend, stack
}

func getInitMessage(ctx context.Context, t *testing.T, l1client client, addresses *chaininfo.RollupAddresses) *arbostypes.ParsedInitMessage {
	bridge, err := arbnode.NewDelayedBridge(l1client, addresses.Bridge, addresses.DeployedAt)
	Require(t, err)
	deployedAtBig := arbmath.UintToBig(addresses.DeployedAt)
	messages, err := bridge.LookupMessagesInRange(ctx, deployedAtBig, deployedAtBig, nil)
	Require(t, err)
	if len(messages) == 0 {
		Fatal(t, "No delayed messages found at rollup creation block")
	}
	initMessage, err := messages[0].Message.ParseInitMessage()
	Require(t, err, "Failed to parse rollup init message")

	return initMessage
}

func DeployOnTestL1(
	t *testing.T, ctx context.Context, l1info info, l1client client, chainConfig *params.ChainConfig, wasmRootDir string,
) (*chaininfo.RollupAddresses, *arbostypes.ParsedInitMessage) {
	l1info.GenerateAccount("RollupOwner")
	l1info.GenerateAccount("Sequencer")
	l1info.GenerateAccount("Validator")
	l1info.GenerateAccount("User")

	SendWaitTestTransactions(t, ctx, l1client, []*types.Transaction{
		l1info.PrepareTx("Faucet", "RollupOwner", 30000, big.NewInt(9223372036854775807), nil),
		l1info.PrepareTx("Faucet", "Sequencer", 30000, big.NewInt(9223372036854775807), nil),
		l1info.PrepareTx("Faucet", "Validator", 30000, big.NewInt(9223372036854775807), nil),
		l1info.PrepareTx("Faucet", "User", 30000, big.NewInt(9223372036854775807), nil)})

	l1TransactionOpts := l1info.GetDefaultTransactOpts("RollupOwner", ctx)
	locator, err := server_common.NewMachineLocator(wasmRootDir)
	Require(t, err)
	serializedChainConfig, err := json.Marshal(chainConfig)
	Require(t, err)

	arbSys, _ := precompilesgen.NewArbSys(types.ArbSysAddress, l1client)
	l1Reader, err := headerreader.New(ctx, l1client, func() *headerreader.Config { return &headerreader.TestConfig }, arbSys)
	Require(t, err)
	l1Reader.Start(ctx)
	defer l1Reader.StopAndWait()

	nativeToken := common.Address{}
	maxDataSize := big.NewInt(117964)
	addresses, err := deploy.DeployOnL1(
		ctx,
		l1Reader,
		&l1TransactionOpts,
		[]common.Address{l1info.GetAddress("Sequencer")},
		l1info.GetAddress("RollupOwner"),
		0,
		arbnode.GenerateRollupConfig(false, locator.LatestWasmModuleRoot(), l1info.GetAddress("RollupOwner"), chainConfig, serializedChainConfig, common.Address{}),
		nativeToken,
		maxDataSize,
		false,
	)
	Require(t, err)
	l1info.SetContract("Bridge", addresses.Bridge)
	l1info.SetContract("SequencerInbox", addresses.SequencerInbox)
	l1info.SetContract("Inbox", addresses.Inbox)
	l1info.SetContract("UpgradeExecutor", addresses.UpgradeExecutor)
	initMessage := getInitMessage(ctx, t, l1client, addresses)
	return addresses, initMessage
}

func createL2BlockChain(
	t *testing.T, l2info *BlockchainTestInfo, dataDir string, chainConfig *params.ChainConfig, cacheConfig *gethexec.CachingConfig,
) (*BlockchainTestInfo, *node.Node, ethdb.Database, ethdb.Database, *core.BlockChain) {
	return createL2BlockChainWithStackConfig(t, l2info, dataDir, chainConfig, nil, nil, cacheConfig)
}

func createL2BlockChainWithStackConfig(
	t *testing.T, l2info *BlockchainTestInfo, dataDir string, chainConfig *params.ChainConfig, initMessage *arbostypes.ParsedInitMessage, stackConfig *node.Config, cacheConfig *gethexec.CachingConfig,
) (*BlockchainTestInfo, *node.Node, ethdb.Database, ethdb.Database, *core.BlockChain) {
	if l2info == nil {
		l2info = NewArbTestInfo(t, chainConfig.ChainID)
	}
	var stack *node.Node
	var err error
	if stackConfig == nil {
		stackConfig = createStackConfigForTest(dataDir)
	}
	stack, err = node.New(stackConfig)
	Require(t, err)

	chainData, err := stack.OpenDatabaseWithExtraOptions("l2chaindata", 0, 0, "l2chaindata/", false, conf.PersistentConfigDefault.Pebble.ExtraOptions("l2chaindata"))
	Require(t, err)
	wasmData, err := stack.OpenDatabaseWithExtraOptions("wasm", 0, 0, "wasm/", false, conf.PersistentConfigDefault.Pebble.ExtraOptions("wasm"))
	Require(t, err)
	chainDb := rawdb.WrapDatabaseWithWasm(chainData, wasmData, 0)
	arbDb, err := stack.OpenDatabaseWithExtraOptions("arbitrumdata", 0, 0, "arbitrumdata/", false, conf.PersistentConfigDefault.Pebble.ExtraOptions("arbitrumdata"))
	Require(t, err)

	initReader := statetransfer.NewMemoryInitDataReader(&l2info.ArbInitData)
	if initMessage == nil {
		serializedChainConfig, err := json.Marshal(chainConfig)
		Require(t, err)
		initMessage = &arbostypes.ParsedInitMessage{
			ChainId:               chainConfig.ChainID,
			InitialL1BaseFee:      arbostypes.DefaultInitialL1BaseFee,
			ChainConfig:           chainConfig,
			SerializedChainConfig: serializedChainConfig,
		}
	}
	var coreCacheConfig *core.CacheConfig
	if cacheConfig != nil {
		coreCacheConfig = gethexec.DefaultCacheConfigFor(stack, cacheConfig)
	}
	blockchain, err := gethexec.WriteOrTestBlockChain(chainDb, coreCacheConfig, initReader, chainConfig, initMessage, gethexec.ConfigDefaultTest().TxLookupLimit, 0)
	Require(t, err)

	return l2info, stack, chainDb, arbDb, blockchain
}

func ClientForStack(t *testing.T, backend *node.Node) *ethclient.Client {
	rpcClient := backend.Attach()
	return ethclient.NewClient(rpcClient)
}

// Create and deploy L1 and arbnode for L2
func createTestNodeWithL1(
	t *testing.T,
	ctx context.Context,
	isSequencer bool,
	nodeConfig *arbnode.Config,
	execConfig *gethexec.Config,
	chainConfig *params.ChainConfig,
	stackConfig *node.Config,
	valnodeConfig *valnode.Config,
	l2info_in info,
) (
	l2info info, currentNode *arbnode.Node, l2client *ethclient.Client, l2stack *node.Node,
	l1info info, l1backend *eth.Ethereum, l1client *ethclient.Client, l1stack *node.Node,
) {
	if nodeConfig == nil {
		nodeConfig = arbnode.ConfigDefaultL1Test()
	}
	if execConfig == nil {
		execConfig = gethexec.ConfigDefaultTest()
	}
	if chainConfig == nil {
		chainConfig = params.ArbitrumDevTestChainConfig()
	}
	fatalErrChan := make(chan error, 10)
	l1info, l1client, l1backend, l1stack = createTestL1BlockChain(t, nil)
	var l2chainDb ethdb.Database
	var l2arbDb ethdb.Database
	var l2blockchain *core.BlockChain
	l2info = l2info_in
	if l2info == nil {
		l2info = NewArbTestInfo(t, chainConfig.ChainID)
	}
	addresses, initMessage := DeployOnTestL1(t, ctx, l1info, l1client, chainConfig, valnodeConfig.Wasm.RootPath)
	_, l2stack, l2chainDb, l2arbDb, l2blockchain = createL2BlockChainWithStackConfig(t, l2info, "", chainConfig, initMessage, stackConfig, &execConfig.Caching)
	var sequencerTxOptsPtr *bind.TransactOpts
	var dataSigner signature.DataSignerFunc
	if isSequencer {
		sequencerTxOpts := l1info.GetDefaultTransactOpts("Sequencer", ctx)
		sequencerTxOptsPtr = &sequencerTxOpts
		dataSigner = signature.DataSignerFromPrivateKey(l1info.GetInfoWithPrivKey("Sequencer").PrivateKey)
	}

	if !isSequencer {
		nodeConfig.BatchPoster.Enable = false
		nodeConfig.Sequencer = false
		nodeConfig.DelayedSequencer.Enable = false
		execConfig.Sequencer.Enable = false
	}

<<<<<<< HEAD
	AddDefaultValNode(t, ctx, nodeConfig, true, "", valnodeConfig.Wasm.RootPath)
=======
	var validatorTxOptsPtr *bind.TransactOpts
	if nodeConfig.Staker.Enable {
		validatorTxOpts := l1info.GetDefaultTransactOpts("Validator", ctx)
		validatorTxOptsPtr = &validatorTxOpts
	}

	AddDefaultValNode(t, ctx, nodeConfig, true, "")
>>>>>>> cf4b74ec

	Require(t, execConfig.Validate())
	execConfigFetcher := func() *gethexec.Config { return execConfig }
	execNode, err := gethexec.CreateExecutionNode(ctx, l2stack, l2chainDb, l2blockchain, l1client, execConfigFetcher)
	Require(t, err)
	currentNode, err = arbnode.CreateNode(
		ctx, l2stack, execNode, l2arbDb, NewFetcherFromConfig(nodeConfig), l2blockchain.Config(), l1client,
		addresses, validatorTxOptsPtr, sequencerTxOptsPtr, dataSigner, fatalErrChan, big.NewInt(1337), nil,
	)
	Require(t, err)

	Require(t, currentNode.Start(ctx))

	l2client = ClientForStack(t, l2stack)

	StartWatchChanErr(t, ctx, fatalErrChan, currentNode)

	return
}

// L2 -Only. Enough for tests that needs no interface to L1
// Requires precompiles.AllowDebugPrecompiles = true
func createTestNode(
	t *testing.T, ctx context.Context, l2Info *BlockchainTestInfo, nodeConfig *arbnode.Config, execConfig *gethexec.Config, chainConfig *params.ChainConfig, valnodeConfig *valnode.Config, takeOwnership bool,
) (*BlockchainTestInfo, *arbnode.Node, *ethclient.Client) {
	if nodeConfig == nil {
		nodeConfig = arbnode.ConfigDefaultL2Test()
	}
	if execConfig == nil {
		execConfig = gethexec.ConfigDefaultTest()
	}

	feedErrChan := make(chan error, 10)

	AddDefaultValNode(t, ctx, nodeConfig, true, "", valnodeConfig.Wasm.RootPath)

	l2info, stack, chainDb, arbDb, blockchain := createL2BlockChain(t, l2Info, "", chainConfig, &execConfig.Caching)

	Require(t, execConfig.Validate())
	execConfigFetcher := func() *gethexec.Config { return execConfig }
	execNode, err := gethexec.CreateExecutionNode(ctx, stack, chainDb, blockchain, nil, execConfigFetcher)
	Require(t, err)

	currentNode, err := arbnode.CreateNode(ctx, stack, execNode, arbDb, NewFetcherFromConfig(nodeConfig), blockchain.Config(), nil, nil, nil, nil, nil, feedErrChan, big.NewInt(1337), nil)
	Require(t, err)

	// Give the node an init message
	err = currentNode.TxStreamer.AddFakeInitMessage()
	Require(t, err)

	Require(t, currentNode.Start(ctx))
	client := ClientForStack(t, stack)

	if takeOwnership {
		debugAuth := l2info.GetDefaultTransactOpts("Owner", ctx)

		// make auth a chain owner
		arbdebug, err := precompilesgen.NewArbDebug(common.HexToAddress("0xff"), client)
		Require(t, err, "failed to deploy ArbDebug")

		tx, err := arbdebug.BecomeChainOwner(&debugAuth)
		Require(t, err, "failed to deploy ArbDebug")

		_, err = EnsureTxSucceeded(ctx, client, tx)
		Require(t, err)
	}

	StartWatchChanErr(t, ctx, feedErrChan, currentNode)

	return l2info, currentNode, client
}

func StartWatchChanErr(t *testing.T, ctx context.Context, feedErrChan chan error, node *arbnode.Node) {
	go func() {
		select {
		case <-ctx.Done():
			return
		case err := <-feedErrChan:
			t.Errorf("error occurred: %v", err)
			if node != nil {
				node.StopAndWait()
			}
		}
	}()
}

func Require(t *testing.T, err error, text ...interface{}) {
	t.Helper()
	testhelpers.RequireImpl(t, err, text...)
}

func Fatal(t *testing.T, printables ...interface{}) {
	t.Helper()
	testhelpers.FailImpl(t, printables...)
}

func Create2ndNodeWithConfig(
	t *testing.T,
	ctx context.Context,
	first *arbnode.Node,
	l1stack *node.Node,
	l1info *BlockchainTestInfo,
	l2InitData *statetransfer.ArbosInitializationInfo,
	nodeConfig *arbnode.Config,
	execConfig *gethexec.Config,
	stackConfig *node.Config,
	valnodeConfig *valnode.Config,
) (*ethclient.Client, *arbnode.Node) {
	if nodeConfig == nil {
		nodeConfig = arbnode.ConfigDefaultL1NonSequencerTest()
	}
	if execConfig == nil {
		execConfig = gethexec.ConfigDefaultNonSequencerTest()
	}
	feedErrChan := make(chan error, 10)
	l1rpcClient := l1stack.Attach()
	l1client := ethclient.NewClient(l1rpcClient)

	if stackConfig == nil {
		stackConfig = createStackConfigForTest(t.TempDir())
	}
	l2stack, err := node.New(stackConfig)
	Require(t, err)

	l2chainData, err := l2stack.OpenDatabaseWithExtraOptions("l2chaindata", 0, 0, "l2chaindata/", false, conf.PersistentConfigDefault.Pebble.ExtraOptions("l2chaindata"))
	Require(t, err)
	wasmData, err := l2stack.OpenDatabaseWithExtraOptions("wasm", 0, 0, "wasm/", false, conf.PersistentConfigDefault.Pebble.ExtraOptions("wasm"))
	Require(t, err)
	l2chainDb := rawdb.WrapDatabaseWithWasm(l2chainData, wasmData, 0)

	l2arbDb, err := l2stack.OpenDatabaseWithExtraOptions("arbitrumdata", 0, 0, "arbitrumdata/", false, conf.PersistentConfigDefault.Pebble.ExtraOptions("arbitrumdata"))
	Require(t, err)
	initReader := statetransfer.NewMemoryInitDataReader(l2InitData)

	dataSigner := signature.DataSignerFromPrivateKey(l1info.GetInfoWithPrivKey("Sequencer").PrivateKey)
	sequencerTxOpts := l1info.GetDefaultTransactOpts("Sequencer", ctx)
	validatorTxOpts := l1info.GetDefaultTransactOpts("Validator", ctx)
	firstExec := getExecNode(t, first)

	chainConfig := firstExec.ArbInterface.BlockChain().Config()
	initMessage := getInitMessage(ctx, t, l1client, first.DeployInfo)

	coreCacheConfig := gethexec.DefaultCacheConfigFor(l2stack, &execConfig.Caching)
	l2blockchain, err := gethexec.WriteOrTestBlockChain(l2chainDb, coreCacheConfig, initReader, chainConfig, initMessage, gethexec.ConfigDefaultTest().TxLookupLimit, 0)
	Require(t, err)

	AddDefaultValNode(t, ctx, nodeConfig, true, "", valnodeConfig.Wasm.RootPath)

	Require(t, execConfig.Validate())
	Require(t, nodeConfig.Validate())
	configFetcher := func() *gethexec.Config { return execConfig }
	currentExec, err := gethexec.CreateExecutionNode(ctx, l2stack, l2chainDb, l2blockchain, l1client, configFetcher)
	Require(t, err)

	currentNode, err := arbnode.CreateNode(ctx, l2stack, currentExec, l2arbDb, NewFetcherFromConfig(nodeConfig), l2blockchain.Config(), l1client, first.DeployInfo, &validatorTxOpts, &sequencerTxOpts, dataSigner, feedErrChan, big.NewInt(1337), nil)
	Require(t, err)

	err = currentNode.Start(ctx)
	Require(t, err)
	l2client := ClientForStack(t, l2stack)

	StartWatchChanErr(t, ctx, feedErrChan, currentNode)

	return l2client, currentNode
}

func GetBalance(t *testing.T, ctx context.Context, client *ethclient.Client, account common.Address) *big.Int {
	t.Helper()
	balance, err := client.BalanceAt(ctx, account, nil)
	Require(t, err, "could not get balance")
	return balance
}

func requireClose(t *testing.T, s *node.Node, text ...interface{}) {
	t.Helper()
	Require(t, s.Close(), text...)
}

func authorizeDASKeyset(
	t *testing.T,
	ctx context.Context,
	dasSignerKey *blsSignatures.PublicKey,
	l1info info,
	l1client arbutil.L1Interface,
) {
	if dasSignerKey == nil {
		return
	}
	keyset := &daprovider.DataAvailabilityKeyset{
		AssumedHonest: 1,
		PubKeys:       []blsSignatures.PublicKey{*dasSignerKey},
	}
	wr := bytes.NewBuffer([]byte{})
	err := keyset.Serialize(wr)
	Require(t, err, "unable to serialize DAS keyset")
	keysetBytes := wr.Bytes()

	sequencerInboxABI, err := abi.JSON(strings.NewReader(bridgegen.SequencerInboxABI))
	Require(t, err, "unable to parse sequencer inbox ABI")
	setKeysetCalldata, err := sequencerInboxABI.Pack("setValidKeyset", keysetBytes)
	Require(t, err, "unable to generate calldata")

	upgradeExecutor, err := upgrade_executorgen.NewUpgradeExecutor(l1info.Accounts["UpgradeExecutor"].Address, l1client)
	Require(t, err, "unable to bind upgrade executor")

	trOps := l1info.GetDefaultTransactOpts("RollupOwner", ctx)
	tx, err := upgradeExecutor.ExecuteCall(&trOps, l1info.Accounts["SequencerInbox"].Address, setKeysetCalldata)
	Require(t, err, "unable to set valid keyset")

	_, err = EnsureTxSucceeded(ctx, l1client, tx)
	Require(t, err, "unable to ensure transaction success for setting valid keyset")
}

func setupConfigWithDAS(
	t *testing.T, ctx context.Context, dasModeString string,
) (*params.ChainConfig, *arbnode.Config, *das.LifecycleManager, string, *blsSignatures.PublicKey) {
	l1NodeConfigA := arbnode.ConfigDefaultL1Test()
	chainConfig := params.ArbitrumDevTestChainConfig()
	var dbPath string
	var err error

	enableFileStorage, enableDbStorage, enableDas := false, false, true
	switch dasModeString {
	case "db":
		enableDbStorage = true
		chainConfig = params.ArbitrumDevTestDASChainConfig()
	case "files":
		enableFileStorage = true
		chainConfig = params.ArbitrumDevTestDASChainConfig()
	case "onchain":
		enableDas = false
	default:
		Fatal(t, "unknown storage type")
	}
	dbPath = t.TempDir()
	dasSignerKey, _, err := das.GenerateAndStoreKeys(dbPath)
	Require(t, err)

	dbConfig := das.DefaultLocalDBStorageConfig
	dbConfig.Enable = enableDbStorage
	dbConfig.DataDir = dbPath

	dasConfig := &das.DataAvailabilityConfig{
		Enable: enableDas,
		Key: das.KeyConfig{
			KeyDir: dbPath,
		},
		LocalFileStorage: das.LocalFileStorageConfig{
			Enable:  enableFileStorage,
			DataDir: dbPath,
		},
		LocalDBStorage:           dbConfig,
		RequestTimeout:           5 * time.Second,
		ParentChainNodeURL:       "none",
		SequencerInboxAddress:    "none",
		PanicOnError:             true,
		DisableSignatureChecking: true,
	}

	l1NodeConfigA.DataAvailability = das.DefaultDataAvailabilityConfig
	var lifecycleManager *das.LifecycleManager
	var daReader das.DataAvailabilityServiceReader
	var daWriter das.DataAvailabilityServiceWriter
	var daHealthChecker das.DataAvailabilityServiceHealthChecker
	var signatureVerifier *das.SignatureVerifier
	if dasModeString != "onchain" {
		daReader, daWriter, signatureVerifier, daHealthChecker, lifecycleManager, err = das.CreateDAComponentsForDaserver(ctx, dasConfig, nil, nil)

		Require(t, err)
		rpcLis, err := net.Listen("tcp", "localhost:0")
		Require(t, err)
		restLis, err := net.Listen("tcp", "localhost:0")
		Require(t, err)
		_, err = das.StartDASRPCServerOnListener(ctx, rpcLis, genericconf.HTTPServerTimeoutConfigDefault, genericconf.HTTPServerBodyLimitDefault, daReader, daWriter, daHealthChecker, signatureVerifier)
		Require(t, err)
		_, err = das.NewRestfulDasServerOnListener(restLis, genericconf.HTTPServerTimeoutConfigDefault, daReader, daHealthChecker)
		Require(t, err)

		beConfigA := das.BackendConfig{
			URL:                 "http://" + rpcLis.Addr().String(),
			PubKeyBase64Encoded: blsPubToBase64(dasSignerKey),
			SignerMask:          1,
		}
		l1NodeConfigA.DataAvailability.RPCAggregator = aggConfigForBackend(t, beConfigA)
		l1NodeConfigA.DataAvailability.Enable = true
		l1NodeConfigA.DataAvailability.RestAggregator = das.DefaultRestfulClientAggregatorConfig
		l1NodeConfigA.DataAvailability.RestAggregator.Enable = true
		l1NodeConfigA.DataAvailability.RestAggregator.Urls = []string{"http://" + restLis.Addr().String()}
		l1NodeConfigA.DataAvailability.ParentChainNodeURL = "none"
	}

	return chainConfig, l1NodeConfigA, lifecycleManager, dbPath, dasSignerKey
}

func getDeadlineTimeout(t *testing.T, defaultTimeout time.Duration) time.Duration {
	testDeadLine, deadlineExist := t.Deadline()
	var timeout time.Duration
	if deadlineExist {
		timeout = time.Until(testDeadLine) - (time.Second * 10)
		if timeout > time.Second*10 {
			timeout = timeout - (time.Second * 10)
		}
	} else {
		timeout = defaultTimeout
	}

	return timeout
}

func deploySimple(
	t *testing.T, ctx context.Context, auth bind.TransactOpts, client *ethclient.Client,
) (common.Address, *mocksgen.Simple) {
	addr, tx, simple, err := mocksgen.DeploySimple(&auth, client)
	Require(t, err, "could not deploy Simple.sol contract")
	_, err = EnsureTxSucceeded(ctx, client, tx)
	Require(t, err)
	return addr, simple
}

func deployContractInitCode(code []byte, revert bool) []byte {
	// a small prelude to return the given contract code
	last_opcode := vm.RETURN
	if revert {
		last_opcode = vm.REVERT
	}
	deploy := []byte{byte(vm.PUSH32)}
	deploy = append(deploy, math.U256Bytes(big.NewInt(int64(len(code))))...)
	deploy = append(deploy, byte(vm.DUP1))
	deploy = append(deploy, byte(vm.PUSH1))
	deploy = append(deploy, 42) // the prelude length
	deploy = append(deploy, byte(vm.PUSH1))
	deploy = append(deploy, 0)
	deploy = append(deploy, byte(vm.CODECOPY))
	deploy = append(deploy, byte(vm.PUSH1))
	deploy = append(deploy, 0)
	deploy = append(deploy, byte(last_opcode))
	deploy = append(deploy, code...)
	return deploy
}

func deployContract(
	t *testing.T, ctx context.Context, auth bind.TransactOpts, client *ethclient.Client, code []byte,
) common.Address {
	deploy := deployContractInitCode(code, false)
	basefee := arbmath.BigMulByFrac(GetBaseFee(t, client, ctx), 6, 5) // current*1.2
	nonce, err := client.NonceAt(ctx, auth.From, nil)
	Require(t, err)
	gas, err := client.EstimateGas(ctx, ethereum.CallMsg{
		From:      auth.From,
		GasPrice:  basefee,
		GasTipCap: auth.GasTipCap,
		Value:     big.NewInt(0),
		Data:      deploy,
	})
	Require(t, err)
	tx := types.NewContractCreation(nonce, big.NewInt(0), gas, basefee, deploy)
	tx, err = auth.Signer(auth.From, tx)
	Require(t, err)
	Require(t, client.SendTransaction(ctx, tx))
	_, err = EnsureTxSucceeded(ctx, client, tx)
	Require(t, err)
	return crypto.CreateAddress(auth.From, nonce)
}

func sendContractCall(
	t *testing.T, ctx context.Context, to common.Address, client *ethclient.Client, data []byte,
) []byte {
	t.Helper()
	msg := ethereum.CallMsg{
		To:    &to,
		Value: big.NewInt(0),
		Data:  data,
	}
	res, err := client.CallContract(ctx, msg, nil)
	Require(t, err)
	return res
}

func doUntil(t *testing.T, delay time.Duration, max int, lambda func() bool) {
	t.Helper()
	for i := 0; i < max; i++ {
		if lambda() {
			return
		}
		time.Sleep(delay)
	}
	Fatal(t, "failed to complete after ", delay*time.Duration(max))
}

func TestMain(m *testing.M) {
	logLevelEnv := os.Getenv("TEST_LOGLEVEL")
	if logLevelEnv != "" {
		logLevel, err := strconv.ParseInt(logLevelEnv, 10, 32)
		if err != nil || logLevel > int64(log.LevelCrit) {
			log.Warn("TEST_LOGLEVEL exists but out of bound, ignoring", "logLevel", logLevelEnv, "max", log.LvlTrace)
		}
		glogger := log.NewGlogHandler(
			log.NewTerminalHandler(io.Writer(os.Stderr), false))
		glogger.Verbosity(slog.Level(logLevel))
		log.SetDefault(log.NewLogger(glogger))
	}
	code := m.Run()
	os.Exit(code)
}

func getExecNode(t *testing.T, node *arbnode.Node) *gethexec.ExecutionNode {
	t.Helper()
	gethExec, ok := node.Execution.(*gethexec.ExecutionNode)
	if !ok {
		t.Fatal("failed to get exec node from arbnode")
	}
	return gethExec
}

func logParser[T any](t *testing.T, source string, name string) func(*types.Log) *T {
	parser := util.NewLogParser[T](source, name)
	return func(log *types.Log) *T {
		t.Helper()
		event, err := parser(log)
		Require(t, err, "failed to parse log")
		return event
	}
}<|MERGE_RESOLUTION|>--- conflicted
+++ resolved
@@ -869,17 +869,13 @@
 		execConfig.Sequencer.Enable = false
 	}
 
-<<<<<<< HEAD
-	AddDefaultValNode(t, ctx, nodeConfig, true, "", valnodeConfig.Wasm.RootPath)
-=======
 	var validatorTxOptsPtr *bind.TransactOpts
 	if nodeConfig.Staker.Enable {
 		validatorTxOpts := l1info.GetDefaultTransactOpts("Validator", ctx)
 		validatorTxOptsPtr = &validatorTxOpts
 	}
 
-	AddDefaultValNode(t, ctx, nodeConfig, true, "")
->>>>>>> cf4b74ec
+	AddDefaultValNode(t, ctx, nodeConfig, true, "", valnodeConfig.Wasm.RootPath)
 
 	Require(t, execConfig.Validate())
 	execConfigFetcher := func() *gethexec.Config { return execConfig }
