--- conflicted
+++ resolved
@@ -63,11 +63,7 @@
 
 	createStartNode := func(nodeNum int) {
 		nodeConfig.SeqCoordinator.MyUrl = nodeNames[nodeNum]
-<<<<<<< HEAD
-		_, node, _ := CreateTestL2WithConfig(t, ctx, l2Info, nodeConfig, false, nil)
-=======
-		_, node, _ := CreateTestL2WithConfig(t, ctx, l2Info, nodeConfig, nil, false)
->>>>>>> 63932659
+		_, node, _ := CreateTestL2WithConfig(t, ctx, l2Info, nodeConfig, nil, false, nil)
 		nodes[nodeNum] = node
 	}
 
