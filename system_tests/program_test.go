--- conflicted
+++ resolved
@@ -959,21 +959,7 @@
 	ctx context.Context, node *arbnode.Node, l2client *ethclient.Client,
 ) {
 	t.Helper()
-<<<<<<< HEAD
-
-	// wait until all the blocks are sequenced
-	lastBlock := arbmath.MaxInt(blocks...)
-	lastMessageCount := arbutil.BlockNumberToMessageCount(lastBlock, 0)
-
-	doUntil(t, 20*time.Millisecond, 500, func() bool {
-		msgExecuted, err := node.Execution.ExecEngine.HeadMessageNumber()
-		Require(t, err)
-		return msgExecuted+1 >= lastMessageCount
-	})
-
-=======
 	waitForSequencer(t, node, arbmath.MaxInt(blocks...))
->>>>>>> 10484e1b
 	blockHeight, err := l2client.BlockNumber(ctx)
 	Require(t, err)
 
@@ -1008,12 +994,15 @@
 
 func waitForSequencer(t *testing.T, node *arbnode.Node, block uint64) {
 	t.Helper()
+	msgCount := arbutil.BlockNumberToMessageCount(block, 0)
 	doUntil(t, 20*time.Millisecond, 500, func() bool {
 		batchCount, err := node.InboxTracker.GetBatchCount()
 		Require(t, err)
 		meta, err := node.InboxTracker.GetBatchMetadata(batchCount - 1)
 		Require(t, err)
-		return meta.MessageCount >= arbutil.BlockNumberToMessageCount(block, 0)
+		msgExecuted, err := node.Execution.ExecEngine.HeadMessageNumber()
+		Require(t, err)
+		return msgExecuted+1 >= msgCount && meta.MessageCount >= msgCount
 	})
 }
 
