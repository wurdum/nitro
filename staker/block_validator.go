// Copyright 2021-2022, Offchain Labs, Inc.
// For license information, see https://github.com/nitro/blob/master/LICENSE

package staker

import (
	"context"
	"errors"
	"fmt"
	"sync"
	"sync/atomic"
	"testing"
	"time"

	flag "github.com/spf13/pflag"

	"github.com/ethereum/go-ethereum/common"
	"github.com/ethereum/go-ethereum/ethdb"
	"github.com/ethereum/go-ethereum/log"
	"github.com/ethereum/go-ethereum/metrics"
	"github.com/ethereum/go-ethereum/rlp"
	"github.com/offchainlabs/nitro/arbutil"
	"github.com/offchainlabs/nitro/util/containers"
	"github.com/offchainlabs/nitro/util/rpcclient"
	"github.com/offchainlabs/nitro/util/stopwaiter"
	"github.com/offchainlabs/nitro/validator"
)

var (
	validatorPendingValidationsGauge  = metrics.NewRegisteredGauge("arb/validator/validations/pending", nil)
	validatorValidValidationsCounter  = metrics.NewRegisteredCounter("arb/validator/validations/valid", nil)
	validatorFailedValidationsCounter = metrics.NewRegisteredCounter("arb/validator/validations/failed", nil)
	validatorMsgCountCurrentBatch     = metrics.NewRegisteredGauge("arb/validator/msg_count_current_batch", nil)
	validatorMsgCountValidatedGauge   = metrics.NewRegisteredGauge("arb/validator/msg_count_validated", nil)
)

type BlockValidator struct {
	stopwaiter.StopWaiter
	*StatelessBlockValidator

	reorgMutex sync.RWMutex

	chainCaughtUp bool

	// can only be accessed from creation thread or if holding reorg-write
	nextCreateBatch         []byte
	nextCreateBatchMsgCount arbutil.MessageIndex
	nextCreateBatchReread   bool
	nextCreateStartGS       validator.GoGlobalState
	nextCreatePrevDelayed   uint64

	// can only be accessed from from validation thread or if holding reorg-write
	lastValidGS     validator.GoGlobalState
	valLoopPos      arbutil.MessageIndex
	legacyValidInfo *legacyLastBlockValidatedDbInfo

	// only from logger thread
	lastValidInfoPrinted *GlobalStateValidatedInfo

	// can be read (atomic.Load) by anyone holding reorg-read
	// written (atomic.Set) by appropriate thread or (any way) holding reorg-write
	createdA    uint64
	recordSentA uint64
	validatedA  uint64
	validations containers.SyncMap[arbutil.MessageIndex, *validationStatus]

	config BlockValidatorConfigFetcher

	createNodesChan         chan struct{}
	sendRecordChan          chan struct{}
	progressValidationsChan chan struct{}

	// for testing only
	testingProgressMadeChan chan struct{}

	fatalErr chan<- error
}

type BlockValidatorConfig struct {
	Enable                   bool                          `koanf:"enable"`
	ValidationServer         rpcclient.ClientConfig        `koanf:"validation-server" reload:"hot"`
	ValidationPoll           time.Duration                 `koanf:"check-validations-poll" reload:"hot"`
	PrerecordedBlocks        uint64                        `koanf:"prerecorded-blocks" reload:"hot"`
	ForwardBlocks            uint64                        `koanf:"forward-blocks" reload:"hot"`
	CurrentModuleRoot        string                        `koanf:"current-module-root"`         // TODO(magic) requires reinitialization on hot reload
	PendingUpgradeModuleRoot string                        `koanf:"pending-upgrade-module-root"` // TODO(magic) requires StatelessBlockValidator recreation on hot reload
	FailureIsFatal           bool                          `koanf:"failure-is-fatal" reload:"hot"`
	Dangerous                BlockValidatorDangerousConfig `koanf:"dangerous"`
}

func (c *BlockValidatorConfig) Validate() error {
	return c.ValidationServer.Validate()
}

type BlockValidatorDangerousConfig struct {
	ResetBlockValidation bool `koanf:"reset-block-validation"`
}

type BlockValidatorConfigFetcher func() *BlockValidatorConfig

func BlockValidatorConfigAddOptions(prefix string, f *flag.FlagSet) {
	f.Bool(prefix+".enable", DefaultBlockValidatorConfig.Enable, "enable block-by-block validation")
	rpcclient.RPCClientAddOptions(prefix+".validation-server", f, &DefaultBlockValidatorConfig.ValidationServer)
	f.Duration(prefix+".check-validations-poll", DefaultBlockValidatorConfig.ValidationPoll, "poll time to check validations")
	f.Uint64(prefix+".forward-blocks", DefaultBlockValidatorConfig.ForwardBlocks, "prepare entries for up to that many blocks ahead of validation (small footprint)")
	f.Uint64(prefix+".prerecorded-blocks", DefaultBlockValidatorConfig.PrerecordedBlocks, "record that many blocks ahead of validation (larger footprint)")
	f.String(prefix+".current-module-root", DefaultBlockValidatorConfig.CurrentModuleRoot, "current wasm module root ('current' read from chain, 'latest' from machines/latest dir, or provide hash)")
	f.String(prefix+".pending-upgrade-module-root", DefaultBlockValidatorConfig.PendingUpgradeModuleRoot, "pending upgrade wasm module root to additionally validate (hash, 'latest' or empty)")
	f.Bool(prefix+".failure-is-fatal", DefaultBlockValidatorConfig.FailureIsFatal, "failing a validation is treated as a fatal error")
	BlockValidatorDangerousConfigAddOptions(prefix+".dangerous", f)
}

func BlockValidatorDangerousConfigAddOptions(prefix string, f *flag.FlagSet) {
	f.Bool(prefix+".reset-block-validation", DefaultBlockValidatorDangerousConfig.ResetBlockValidation, "resets block-by-block validation, starting again at genesis")
}

var DefaultBlockValidatorConfig = BlockValidatorConfig{
	Enable:                   false,
	ValidationServer:         rpcclient.DefaultClientConfig,
	ValidationPoll:           time.Second,
	ForwardBlocks:            1024,
	PrerecordedBlocks:        128,
	CurrentModuleRoot:        "current",
	PendingUpgradeModuleRoot: "latest",
	FailureIsFatal:           true,
	Dangerous:                DefaultBlockValidatorDangerousConfig,
}

var TestBlockValidatorConfig = BlockValidatorConfig{
	Enable:                   false,
	ValidationServer:         rpcclient.TestClientConfig,
	ValidationPoll:           100 * time.Millisecond,
	ForwardBlocks:            128,
	PrerecordedBlocks:        64,
	CurrentModuleRoot:        "latest",
	PendingUpgradeModuleRoot: "latest",
	FailureIsFatal:           true,
	Dangerous:                DefaultBlockValidatorDangerousConfig,
}

var DefaultBlockValidatorDangerousConfig = BlockValidatorDangerousConfig{
	ResetBlockValidation: false,
}

type valStatusField uint32

const (
	Created valStatusField = iota
	RecordSent
	RecordFailed
	Prepared
	SendingValidation
	ValidationSent
)

type validationStatus struct {
	Status uint32                    // atomic: value is one of validationStatus*
	Cancel func()                    // non-atomic: only read/written to with reorg mutex
	Entry  *validationEntry          // non-atomic: only read if Status >= validationStatusPrepared
	Runs   []validator.ValidationRun // if status >= ValidationSent
}

func (s *validationStatus) getStatus() valStatusField {
	uintStat := atomic.LoadUint32(&s.Status)
	return valStatusField(uintStat)
}

func (s *validationStatus) replaceStatus(old, new valStatusField) bool {
	return atomic.CompareAndSwapUint32(&s.Status, uint32(old), uint32(new))
}

func NewBlockValidator(
	statelessBlockValidator *StatelessBlockValidator,
	inbox InboxTrackerInterface,
	streamer TransactionStreamerInterface,
	config BlockValidatorConfigFetcher,
	fatalErr chan<- error,
) (*BlockValidator, error) {
	ret := &BlockValidator{
		StatelessBlockValidator: statelessBlockValidator,
		createNodesChan:         make(chan struct{}, 1),
		sendRecordChan:          make(chan struct{}, 1),
		progressValidationsChan: make(chan struct{}, 1),
		config:                  config,
		fatalErr:                fatalErr,
	}
	if !config().Dangerous.ResetBlockValidation {
		validated, err := ret.ReadLastValidatedInfo()
		if err != nil {
			return nil, err
		}
		if validated != nil {
			ret.lastValidGS = validated.GlobalState
		} else {
			legacyInfo, err := ret.legacyReadLastValidatedInfo()
			if err != nil {
				return nil, err
			}
			ret.legacyValidInfo = legacyInfo
		}
	}
	// genesis block is impossible to validate unless genesis state is empty
	if ret.lastValidGS.Batch == 0 && ret.legacyValidInfo == nil {
		genesis, err := streamer.ResultAtCount(1)
		if err != nil {
			return nil, err
		}
		ret.lastValidGS = validator.GoGlobalState{
			BlockHash:  genesis.BlockHash,
			SendRoot:   genesis.SendRoot,
			Batch:      1,
			PosInBatch: 0,
		}
	}
	streamer.SetBlockValidator(ret)
	inbox.SetBlockValidator(ret)
	return ret, nil
}

func atomicStorePos(addr *uint64, val arbutil.MessageIndex) {
	atomic.StoreUint64(addr, uint64(val))
}

func atomicLoadPos(addr *uint64) arbutil.MessageIndex {
	return arbutil.MessageIndex(atomic.LoadUint64(addr))
}

func (v *BlockValidator) created() arbutil.MessageIndex {
	return atomicLoadPos(&v.createdA)
}

func (v *BlockValidator) recordSent() arbutil.MessageIndex {
	return atomicLoadPos(&v.recordSentA)
}

func (v *BlockValidator) validated() arbutil.MessageIndex {
	return atomicLoadPos(&v.validatedA)
}

func (v *BlockValidator) Validated(t *testing.T) arbutil.MessageIndex {
	return v.validated()
}

func (v *BlockValidator) possiblyFatal(err error) {
	if v.Stopped() {
		return
	}
	if err == nil {
		return
	}
	log.Error("Error during validation", "err", err)
	if v.config().FailureIsFatal {
		select {
		case v.fatalErr <- err:
		default:
		}
	}
}

func nonBlockingTrigger(channel chan struct{}) {
	select {
	case channel <- struct{}{}:
	default:
	}
}

// called from NewBlockValidator, doesn't need to catch locks
func ReadLastValidatedInfo(db ethdb.Database) (*GlobalStateValidatedInfo, error) {
	exists, err := db.Has(lastGlobalStateValidatedInfoKey)
	if err != nil {
		return nil, err
	}
	var validated GlobalStateValidatedInfo
	if !exists {
		return nil, nil
	}
	gsBytes, err := db.Get(lastGlobalStateValidatedInfoKey)
	if err != nil {
		return nil, err
	}
	err = rlp.DecodeBytes(gsBytes, &validated)
	if err != nil {
		return nil, err
	}
	return &validated, nil
}

func (v *BlockValidator) ReadLastValidatedInfo() (*GlobalStateValidatedInfo, error) {
	return ReadLastValidatedInfo(v.db)
}

func (v *BlockValidator) legacyReadLastValidatedInfo() (*legacyLastBlockValidatedDbInfo, error) {
	exists, err := v.db.Has(legacyLastBlockValidatedInfoKey)
	if err != nil {
		return nil, err
	}
	var validated legacyLastBlockValidatedDbInfo
	if !exists {
		return nil, nil
	}
	gsBytes, err := v.db.Get(legacyLastBlockValidatedInfoKey)
	if err != nil {
		return nil, err
	}
	err = rlp.DecodeBytes(gsBytes, &validated)
	if err != nil {
		return nil, err
	}
	return &validated, nil
}

var ErrGlobalStateNotInChain = errors.New("globalstate not in chain")

// false if chain not caught up to globalstate
// error is ErrGlobalStateNotInChain if globalstate not in chain (and chain caught up)
func GlobalStateToMsgCount(tracker InboxTrackerInterface, streamer TransactionStreamerInterface, gs validator.GoGlobalState) (bool, arbutil.MessageIndex, error) {
	batchCount, err := tracker.GetBatchCount()
	if err != nil {
		return false, 0, err
	}
	requiredBatchCount := gs.Batch + 1
	if gs.PosInBatch == 0 {
		requiredBatchCount -= 1
	}
	if batchCount < requiredBatchCount {
		return false, 0, nil
	}
	var prevBatchMsgCount arbutil.MessageIndex
	if gs.Batch > 0 {
		prevBatchMsgCount, err = tracker.GetBatchMessageCount(gs.Batch - 1)
		if err != nil {
			return false, 0, err
		}
	}
	count := prevBatchMsgCount
	if gs.PosInBatch > 0 {
		curBatchMsgCount, err := tracker.GetBatchMessageCount(gs.Batch)
		if err != nil {
			return false, 0, fmt.Errorf("%w: getBatchMsgCount %d batchCount %d", err, gs.Batch, batchCount)
		}
		count += arbutil.MessageIndex(gs.PosInBatch)
		if curBatchMsgCount < count {
			return false, 0, fmt.Errorf("%w: batch %d posInBatch %d, maxPosInBatch %d", ErrGlobalStateNotInChain, gs.Batch, gs.PosInBatch, curBatchMsgCount-prevBatchMsgCount)
		}
	}
	processed, err := streamer.GetProcessedMessageCount()
	if err != nil {
		return false, 0, err
	}
	if processed < count {
		return false, 0, nil
	}
	res, err := streamer.ResultAtCount(count)
	if err != nil {
		return false, 0, err
	}
	if res.BlockHash != gs.BlockHash || res.SendRoot != gs.SendRoot {
		return false, 0, fmt.Errorf("%w: count %d hash %v expected %v, sendroot %v expected %v", ErrGlobalStateNotInChain, count, gs.BlockHash, res.BlockHash, gs.SendRoot, res.SendRoot)
	}
	return true, count, nil
}

func (v *BlockValidator) sendRecord(s *validationStatus) error {
	if !v.Started() {
		return nil
	}
	if !s.replaceStatus(Created, RecordSent) {
		return fmt.Errorf("failed status check for send record. Status: %v", s.getStatus())
	}
	v.LaunchThread(func(ctx context.Context) {
		err := v.ValidationEntryRecord(ctx, s.Entry)
		if ctx.Err() != nil {
			return
		}
		if err != nil {
			s.replaceStatus(RecordSent, RecordFailed) // after that - could be removed from validations map
			log.Error("Error while recording", "err", err, "status", s.getStatus())
			return
		}
		if !s.replaceStatus(RecordSent, Prepared) {
			log.Error("Fault trying to update validation with recording", "entry", s.Entry, "status", s.getStatus())
			return
		}
		nonBlockingTrigger(v.progressValidationsChan)
	})
	return nil
}

<<<<<<< HEAD
func (v *BlockValidator) newValidationStatus(prevHeader, header *types.Header, msg *arbostypes.MessageWithMetadata) (*validationStatus, error) {
	entry, err := newValidationEntry(prevHeader, header, msg, v.blockchain.Config())
	if err != nil {
		return nil, err
	}
	status := &validationStatus{
		Status: uint32(Unprepared),
		Entry:  entry,
	}
	return status, nil
}

func (v *BlockValidator) NewBlock(block *types.Block, prevHeader *types.Header, msg arbostypes.MessageWithMetadata) {
	v.blockMutex.Lock()
	defer v.blockMutex.Unlock()
	blockNum := block.NumberU64()
	v.lastBlockValidatedMutex.Lock()
	if blockNum < v.lastBlockValidated {
		v.lastBlockValidatedMutex.Unlock()
		return
	}
	if v.lastBlockValidatedUnknown {
		if block.Hash() == v.lastBlockValidatedHash {
			v.lastBlockValidated = blockNum
			validatorLastBlockValidatedGauge.Update(int64(blockNum))
			v.nextBlockToValidate = blockNum + 1
			v.lastBlockValidatedUnknown = false
			log.Info("Block building caught up to staker", "blockNr", v.lastBlockValidated, "blockHash", v.lastBlockValidatedHash)
			// note: this block is already valid
		}
		v.lastBlockValidatedMutex.Unlock()
		return
	}
	if v.nextBlockToValidate+v.config().ForwardBlocks <= blockNum {
		v.lastBlockValidatedMutex.Unlock()
		return
	}
	v.lastBlockValidatedMutex.Unlock()
	status, err := v.newValidationStatus(prevHeader, block.Header(), &msg)
	if err != nil {
		log.Error("failed creating validation status", "err", err)
		return
	}
	// It's fine to separately load and then store as we have the blockMutex acquired
	_, present := v.validations.Load(blockNum)
	if present {
		return
	}
	v.validations.Store(blockNum, status)
	if v.lastValidationEntryBlock < blockNum {
		v.lastValidationEntryBlock = blockNum
	}
	v.triggerSendValidations()
}

=======
>>>>>>> 16d02519
//nolint:gosec
func (v *BlockValidator) writeToFile(validationEntry *validationEntry, moduleRoot common.Hash) error {
	input, err := validationEntry.ToInput()
	if err != nil {
		return err
	}
	_, err = v.execSpawner.WriteToFile(input, validationEntry.End, moduleRoot).Await(v.GetContext())
	return err
}

func (v *BlockValidator) SetCurrentWasmModuleRoot(hash common.Hash) error {
	v.moduleMutex.Lock()
	defer v.moduleMutex.Unlock()

	if (hash == common.Hash{}) {
		return errors.New("trying to set zero as wasmModuleRoot")
	}
	if hash == v.currentWasmModuleRoot {
		return nil
	}
	if (v.currentWasmModuleRoot == common.Hash{}) {
		v.currentWasmModuleRoot = hash
		return nil
	}
	if v.pendingWasmModuleRoot == hash {
		log.Info("Block validator: detected progressing to pending machine", "hash", hash)
		v.currentWasmModuleRoot = hash
		return nil
	}
	if v.config().CurrentModuleRoot != "current" {
		return nil
	}
	return fmt.Errorf(
		"unexpected wasmModuleRoot! cannot validate! found %v , current %v, pending %v",
		hash, v.currentWasmModuleRoot, v.pendingWasmModuleRoot,
	)
}

func (v *BlockValidator) readBatch(ctx context.Context, batchNum uint64) (bool, []byte, arbutil.MessageIndex, error) {
	batchCount, err := v.inboxTracker.GetBatchCount()
	if err != nil {
		return false, nil, 0, err
	}
	if batchCount <= batchNum {
		return false, nil, 0, nil
	}
	batchMsgCount, err := v.inboxTracker.GetBatchMessageCount(batchNum)
	if err != nil {
		return false, nil, 0, err
	}
	batch, err := v.inboxReader.GetSequencerMessageBytes(ctx, batchNum)
	if err != nil {
		return false, nil, 0, err
	}
	return true, batch, batchMsgCount, nil
}

func (v *BlockValidator) createNextValidationEntry(ctx context.Context) (bool, error) {
	v.reorgMutex.RLock()
	defer v.reorgMutex.RUnlock()
	pos := v.created()
	if pos > v.validated()+arbutil.MessageIndex(v.config().ForwardBlocks) {
		log.Trace("create validation entry: nothing to do", "pos", pos, "validated", v.validated())
		return false, nil
	}
	streamerMsgCount, err := v.streamer.GetProcessedMessageCount()
	if err != nil {
		return false, err
	}
	if pos >= streamerMsgCount {
		log.Trace("create validation entry: nothing to do", "pos", pos, "streamerMsgCount", streamerMsgCount)
		return false, nil
	}
	msg, err := v.streamer.GetMessage(pos)
	if err != nil {
		return false, err
	}
	endRes, err := v.streamer.ResultAtCount(pos + 1)
	if err != nil {
		return false, err
	}
	if v.nextCreateStartGS.PosInBatch == 0 || v.nextCreateBatchReread {
		// new batch
		found, batch, count, err := v.readBatch(ctx, v.nextCreateStartGS.Batch)
		if !found {
			return false, err
		}
		v.nextCreateBatch = batch
		v.nextCreateBatchMsgCount = count
		validatorMsgCountCurrentBatch.Update(int64(count))
		v.nextCreateBatchReread = false
	}
	endGS := validator.GoGlobalState{
		BlockHash: endRes.BlockHash,
		SendRoot:  endRes.SendRoot,
	}
	if pos+1 < v.nextCreateBatchMsgCount {
		endGS.Batch = v.nextCreateStartGS.Batch
		endGS.PosInBatch = v.nextCreateStartGS.PosInBatch + 1
	} else if pos+1 == v.nextCreateBatchMsgCount {
		endGS.Batch = v.nextCreateStartGS.Batch + 1
		endGS.PosInBatch = 0
	} else {
		return false, fmt.Errorf("illegal batch msg count %d pos %d batch %d", v.nextCreateBatchMsgCount, pos, endGS.Batch)
	}
	entry, err := newValidationEntry(pos, v.nextCreateStartGS, endGS, msg, v.nextCreateBatch, v.nextCreatePrevDelayed)
	if err != nil {
		return false, err
	}
	status := &validationStatus{
		Status: uint32(Created),
		Entry:  entry,
	}
	v.validations.Store(pos, status)
	v.nextCreateStartGS = endGS
	v.nextCreatePrevDelayed = msg.DelayedMessagesRead
	atomicStorePos(&v.createdA, pos+1)
	log.Trace("create validation entry: created", "pos", pos)
	return true, nil
}

func (v *BlockValidator) iterativeValidationEntryCreator(ctx context.Context, ignored struct{}) time.Duration {
	moreWork, err := v.createNextValidationEntry(ctx)
	if err != nil {
		processed, processedErr := v.streamer.GetProcessedMessageCount()
		log.Error("error trying to create validation node", "err", err, "created", v.created()+1, "processed", processed, "processedErr", processedErr)
	}
	if moreWork {
		return 0
	}
	return v.config().ValidationPoll
}

func (v *BlockValidator) sendNextRecordRequests(ctx context.Context) (bool, error) {
	v.reorgMutex.RLock()
	pos := v.recordSent()
	created := v.created()
	validated := v.validated()
	v.reorgMutex.RUnlock()

	recordUntil := validated + arbutil.MessageIndex(v.config().PrerecordedBlocks) - 1
	if recordUntil > created-1 {
		recordUntil = created - 1
	}
	if recordUntil < pos {
		return false, nil
	}
	log.Trace("preparing to record", "pos", pos, "until", recordUntil)
	// prepare could take a long time so we do it without a lock
	err := v.recorder.PrepareForRecord(ctx, pos, recordUntil)
	if err != nil {
		return false, err
	}

	v.reorgMutex.RLock()
	defer v.reorgMutex.RUnlock()
	createdNew := v.created()
	recordSentNew := v.recordSent()
	if createdNew < created || recordSentNew < pos {
		// there was a relevant reorg - quit and restart
		return true, nil
	}
	for pos <= recordUntil {
		validationStatus, found := v.validations.Load(pos)
		if !found {
			return false, fmt.Errorf("not found entry for pos %d", pos)
		}
		currentStatus := validationStatus.getStatus()
		if currentStatus != Created {
			return false, fmt.Errorf("bad status trying to send recordings for pos %d status: %v", pos, currentStatus)
		}
		err := v.sendRecord(validationStatus)
		if err != nil {
			return false, err
		}
		pos += 1
		atomicStorePos(&v.recordSentA, pos)
		log.Trace("next record request: sent", "pos", pos)
	}

	return true, nil
}

func (v *BlockValidator) iterativeValidationEntryRecorder(ctx context.Context, ignored struct{}) time.Duration {
	moreWork, err := v.sendNextRecordRequests(ctx)
	if err != nil {
		log.Error("error trying to record for validation node", "err", err)
	}
	if moreWork {
		return 0
	}
	return v.config().ValidationPoll
}

func (v *BlockValidator) iterativeValidationPrint(ctx context.Context) time.Duration {
	validated, err := v.ReadLastValidatedInfo()
	if err != nil {
		log.Error("cannot read last validated data from database", "err", err)
		return time.Second * 30
	}
	if validated == nil {
		return time.Second
	}
	if v.lastValidInfoPrinted != nil {
		if v.lastValidInfoPrinted.GlobalState.BlockHash == validated.GlobalState.BlockHash {
			return time.Second
		}
	}
	var batchMsgs arbutil.MessageIndex
	var printedCount int64
	if validated.GlobalState.Batch > 0 {
		batchMsgs, err = v.inboxTracker.GetBatchMessageCount(validated.GlobalState.Batch)
	}
	if err != nil {
		printedCount = -1
	} else {
		printedCount = int64(batchMsgs) + int64(validated.GlobalState.PosInBatch)
	}
	log.Info("validated execution", "messageCount", printedCount, "globalstate", validated.GlobalState, "WasmRoots", validated.WasmRoots)
	v.lastValidInfoPrinted = validated
	return time.Second
}

// return val:
// *MessageIndex - pointer to bad entry if there is one (requires reorg)
func (v *BlockValidator) advanceValidations(ctx context.Context) (*arbutil.MessageIndex, error) {
	v.reorgMutex.RLock()
	defer v.reorgMutex.RUnlock()

	wasmRoots := v.GetModuleRootsToValidate()
	room := 100 // even if there is more room then that it's fine
	for _, spawner := range v.validationSpawners {
		here := spawner.Room() / len(wasmRoots)
		if here <= 0 {
			room = 0
		}
		if here < room {
			room = here
		}
	}
	pos := v.validated() - 1 // to reverse the first +1 in the loop
validationsLoop:
	for {
		if ctx.Err() != nil {
			return nil, ctx.Err()
		}
		v.valLoopPos = pos + 1
		v.reorgMutex.RUnlock()
		v.reorgMutex.RLock()
		pos = v.valLoopPos
		if pos >= v.recordSent() {
			log.Trace("advanceValidations: nothing to validate", "pos", pos)
			return nil, nil
		}
		validationStatus, found := v.validations.Load(pos)
		if !found {
			return nil, fmt.Errorf("not found entry for pos %d", pos)
		}
		currentStatus := validationStatus.getStatus()
		if currentStatus == RecordFailed {
			// retry
			log.Warn("Recording for validation failed, retrying..", "pos", pos)
			return &pos, nil
		}
		if currentStatus == ValidationSent && pos == v.validated() {
			if validationStatus.Entry.Start != v.lastValidGS {
				log.Warn("Validation entry has wrong start state", "pos", pos, "start", validationStatus.Entry.Start, "expected", v.lastValidGS)
				validationStatus.Cancel()
				return &pos, nil
			}
			var wasmRoots []common.Hash
			for i, run := range validationStatus.Runs {
				if !run.Ready() {
					log.Trace("advanceValidations: validation not ready", "pos", pos, "run", i)
					continue validationsLoop
				}
				wasmRoots = append(wasmRoots, run.WasmModuleRoot())
				runEnd, err := run.Current()
				if err == nil && runEnd != validationStatus.Entry.End {
					err = fmt.Errorf("validation failed: expected %v got %v", validationStatus.Entry.End, runEnd)
					writeErr := v.writeToFile(validationStatus.Entry, run.WasmModuleRoot())
					if writeErr != nil {
						log.Warn("failed to write debug results file", "err", writeErr)
					}
				}
				if err != nil {
					validatorFailedValidationsCounter.Inc(1)
					v.possiblyFatal(err)
					return &pos, nil // if not fatal - retry
				}
				validatorValidValidationsCounter.Inc(1)
			}
			err := v.writeLastValidated(validationStatus.Entry.End, wasmRoots)
			if err != nil {
				log.Error("failed writing new validated to database", "pos", pos, "err", err)
			}
			go v.recorder.MarkValid(pos, v.lastValidGS.BlockHash)
			atomicStorePos(&v.validatedA, pos+1)
			v.validations.Delete(pos)
			nonBlockingTrigger(v.createNodesChan)
			nonBlockingTrigger(v.sendRecordChan)
			validatorMsgCountValidatedGauge.Update(int64(pos + 1))
			if v.testingProgressMadeChan != nil {
				nonBlockingTrigger(v.testingProgressMadeChan)
			}
			log.Trace("result validated", "count", v.validated(), "blockHash", v.lastValidGS.BlockHash)
			continue
		}
		if room == 0 {
			log.Trace("advanceValidations: no more room", "pos", pos)
			return nil, nil
		}
		if currentStatus == Prepared {
			input, err := validationStatus.Entry.ToInput()
			if err != nil && ctx.Err() == nil {
				v.possiblyFatal(fmt.Errorf("%w: error preparing validation", err))
				continue
			}
			replaced := validationStatus.replaceStatus(Prepared, SendingValidation)
			if !replaced {
				v.possiblyFatal(errors.New("failed to set SendingValidation status"))
			}
			validatorPendingValidationsGauge.Inc(1)
			defer validatorPendingValidationsGauge.Dec(1)
			var runs []validator.ValidationRun
			for _, moduleRoot := range wasmRoots {
				for i, spawner := range v.validationSpawners {
					run := spawner.Launch(input, moduleRoot)
					log.Trace("advanceValidations: launched", "pos", validationStatus.Entry.Pos, "moduleRoot", moduleRoot, "spawner", i)
					runs = append(runs, run)
				}
			}
			validationCtx, cancel := context.WithCancel(ctx)
			validationStatus.Runs = runs
			validationStatus.Cancel = cancel
			v.LaunchUntrackedThread(func() {
				defer cancel()
				replaced = validationStatus.replaceStatus(SendingValidation, ValidationSent)
				if !replaced {
					v.possiblyFatal(errors.New("failed to set status to ValidationSent"))
				}

				// validationStatus might be removed from under us
				// trigger validation progress when done
				for _, run := range runs {
					_, err := run.Await(validationCtx)
					if err != nil {
						return
					}
				}
				nonBlockingTrigger(v.progressValidationsChan)
			})
			room--
		}
	}
}

func (v *BlockValidator) iterativeValidationProgress(ctx context.Context, ignored struct{}) time.Duration {
	reorg, err := v.advanceValidations(ctx)
	if err != nil {
		log.Error("error trying to record for validation node", "err", err)
	} else if reorg != nil {
		err := v.Reorg(ctx, *reorg)
		if err != nil {
			log.Error("error trying to rorg validation", "pos", *reorg-1, "err", err)
			v.possiblyFatal(err)
		}
	}
	return v.config().ValidationPoll
}

var ErrValidationCanceled = errors.New("validation of block cancelled")

func (v *BlockValidator) writeLastValidated(gs validator.GoGlobalState, wasmRoots []common.Hash) error {
	v.lastValidGS = gs
	info := GlobalStateValidatedInfo{
		GlobalState: gs,
		WasmRoots:   wasmRoots,
	}
	encoded, err := rlp.EncodeToBytes(info)
	if err != nil {
		return err
	}
	err = v.db.Put(lastGlobalStateValidatedInfoKey, encoded)
	if err != nil {
		return err
	}
	return nil
}

<<<<<<< HEAD
func (v *BlockValidator) progressValidated() {
	v.reorgMutex.Lock()
	defer v.reorgMutex.Unlock()
	for atomic.LoadInt32(&v.reorgsPending) == 0 {
		// Reads from blocksValidated can be non-atomic as all writes hold reorgMutex
		checkingBlock := v.lastBlockValidated + 1
		entry, found := v.validations.Load(checkingBlock)
		if !found {
			return
		}
		validationStatus, ok := entry.(*validationStatus)
		if !ok || (validationStatus == nil) {
			log.Error("bad entry trying to advance validated counter")
			return
		}
		if validationStatus.getStatus() < ValidationSent {
			return
		}
		validationEntry := validationStatus.Entry
		if validationEntry.BlockNumber != checkingBlock {
			log.Error(
				"bad block number for validation entry",
				"expected", checkingBlock, "found", validationEntry.BlockNumber,
			)
			return
		}
		// It's safe to read lastBlockValidatedHash without the lastBlockValidatedMutex as we have the reorgMutex
		if v.lastBlockValidatedHash != validationEntry.PrevBlockHash {
			log.Error(
				"lastBlockValidatedHash is %v but validationEntry has prevBlockHash %v for block number %v",
				v.lastBlockValidatedHash, validationEntry.PrevBlockHash, v.lastBlockValidated,
			)
			return
		}
		expectedEnd, err := validationEntry.expectedEnd()
		if err != nil {
			v.possiblyFatal(err)
			return
		}
		for _, run := range validationStatus.Runs {
			if !run.Ready() {
				return
			}
			runEnd, err := run.Current()
			if err == nil && runEnd != expectedEnd {
				err = fmt.Errorf(
					"validation failed %v: expected %v got %v",
					checkingBlock, expectedEnd, runEnd,
				)
				writeErr := v.writeToFile(validationEntry, run.WasmModuleRoot())
				if writeErr != nil {
					log.Warn("failed to write validation debugging info", "err", err)
				}
				v.possiblyFatal(err)
			}
			if err != nil {
				v.possiblyFatal(err)
				validationStatus.setStatus(Failed)
				validatorFailedValidationsCounter.Inc(1)
				validatorPendingValidationsGauge.Dec(1)
				return
			}
		}
		for _, run := range validationStatus.Runs {
			run.Cancel()
		}
		validationStatus.replaceStatus(ValidationSent, Valid)
		validatorValidValidationsCounter.Inc(1)
		validatorPendingValidationsGauge.Dec(1)
		v.triggerSendValidations()
		earliestBatchKept := atomic.LoadUint64(&v.earliestBatchKept)
		seqMsgNr := validationEntry.StartPosition.BatchNumber
		if earliestBatchKept < seqMsgNr {
			for batch := earliestBatchKept; batch < seqMsgNr; batch++ {
				v.sequencerBatches.Delete(batch)
			}
			atomic.StoreUint64(&v.earliestBatchKept, seqMsgNr)
		}

		v.lastBlockValidatedMutex.Lock()
		atomic.StoreUint64(&v.lastBlockValidated, checkingBlock)
		validatorLastBlockValidatedGauge.Update(int64(checkingBlock))
		v.lastBlockValidatedHash = validationEntry.BlockHash
		err = v.writeLastValidatedToDb(validationEntry.BlockNumber, validationEntry.BlockHash, validationEntry.EndPosition)
		if err != nil {
			log.Error("failed to write validated entry to database", "err", err)
=======
func (v *BlockValidator) validGSIsNew(globalState validator.GoGlobalState) bool {
	if v.legacyValidInfo != nil {
		if v.legacyValidInfo.AfterPosition.BatchNumber > globalState.Batch {
			return false
>>>>>>> 16d02519
		}
		if v.legacyValidInfo.AfterPosition.BatchNumber == globalState.Batch && v.legacyValidInfo.AfterPosition.PosInBatch >= globalState.PosInBatch {
			return false
		}
		return true
	}
	if v.lastValidGS.Batch > globalState.Batch {
		return false
	}
	if v.lastValidGS.Batch == globalState.Batch && v.lastValidGS.PosInBatch >= globalState.PosInBatch {
		return false
	}
	return true
}

// this accepts globalstate even if not caught up
func (v *BlockValidator) InitAssumeValid(globalState validator.GoGlobalState) error {
	if v.Started() {
		return fmt.Errorf("cannot handle InitAssumeValid while running")
	}

	// don't do anything if we already validated past that
	if !v.validGSIsNew(globalState) {
		return nil
	}

	v.legacyValidInfo = nil

	err := v.writeLastValidated(v.lastValidGS, nil)
	if err != nil {
		log.Error("failed writing new validated to database", "pos", v.lastValidGS, "err", err)
	}

	return nil
}

func (v *BlockValidator) UpdateLatestStaked(count arbutil.MessageIndex, globalState validator.GoGlobalState) {

	if count <= v.validated() {
		return
	}

	v.reorgMutex.Lock()
	defer v.reorgMutex.Unlock()

	if count <= v.validated() {
		return
	}

	if !v.chainCaughtUp {
		if !v.validGSIsNew(globalState) {
			return
		}
		v.legacyValidInfo = nil
		err := v.writeLastValidated(globalState, nil)
		if err != nil {
			log.Error("error writing last validated", "err", err)
		}
		return
	}

	countUint64 := uint64(count)
	msg, err := v.streamer.GetMessage(count - 1)
	if err != nil {
		log.Error("getMessage error", "err", err, "count", count)
		return
	}
	// delete no-longer relevant entries
	for iPos := v.validated(); iPos < count && iPos < v.created(); iPos++ {
		status, found := v.validations.Load(iPos)
		if found && status != nil && status.Cancel != nil {
			status.Cancel()
		}
		v.validations.Delete(iPos)
	}
	if v.created() < count {
		v.nextCreateStartGS = globalState
		v.nextCreatePrevDelayed = msg.DelayedMessagesRead
		v.nextCreateBatchReread = true
		v.createdA = countUint64
	}
	// under the reorg mutex we don't need atomic access
	if v.recordSentA < countUint64 {
		v.recordSentA = countUint64
	}
	v.validatedA = countUint64
	v.valLoopPos = count
	validatorMsgCountValidatedGauge.Update(int64(countUint64))
	err = v.writeLastValidated(v.lastValidGS, nil) // we don't know which wasm roots were validated
	if err != nil {
		log.Error("failed writing valid state after reorg", "err", err)
	}
	nonBlockingTrigger(v.createNodesChan)
}

// Because batches and blocks are handled at separate layers in the node,
// and because block generation from messages is asynchronous,
// this call is different than Reorg, which is currently called later.
func (v *BlockValidator) ReorgToBatchCount(count uint64) {
	v.reorgMutex.Lock()
	defer v.reorgMutex.Unlock()
	if v.nextCreateStartGS.Batch >= count {
		v.nextCreateBatchReread = true
	}
}

func (v *BlockValidator) Reorg(ctx context.Context, count arbutil.MessageIndex) error {
	v.reorgMutex.Lock()
	defer v.reorgMutex.Unlock()
	if count <= 1 {
		return errors.New("cannot reorg out genesis")
	}
	if !v.chainCaughtUp {
		return nil
	}
	if v.created() < count {
		return nil
	}
	_, endPosition, err := v.GlobalStatePositionsAtCount(count)
	if err != nil {
		v.possiblyFatal(err)
		return err
	}
	res, err := v.streamer.ResultAtCount(count)
	if err != nil {
		v.possiblyFatal(err)
		return err
	}
	msg, err := v.streamer.GetMessage(count - 1)
	if err != nil {
		v.possiblyFatal(err)
		return err
	}
	for iPos := count; iPos < v.created(); iPos++ {
		status, found := v.validations.Load(iPos)
		if found && status != nil && status.Cancel != nil {
			status.Cancel()
		}
		v.validations.Delete(iPos)
	}
	v.nextCreateStartGS = buildGlobalState(*res, endPosition)
	v.nextCreatePrevDelayed = msg.DelayedMessagesRead
	v.nextCreateBatchReread = true
	countUint64 := uint64(count)
	v.createdA = countUint64
	// under the reorg mutex we don't need atomic access
	if v.recordSentA > countUint64 {
		v.recordSentA = countUint64
	}
	if v.validatedA > countUint64 {
		v.validatedA = countUint64
		validatorMsgCountValidatedGauge.Update(int64(countUint64))
		err := v.writeLastValidated(v.lastValidGS, nil) // we don't know which wasm roots were validated
		if err != nil {
			log.Error("failed writing valid state after reorg", "err", err)
		}
	}
	nonBlockingTrigger(v.createNodesChan)
	return nil
}

// Initialize must be called after SetCurrentWasmModuleRoot sets the current one
func (v *BlockValidator) Initialize(ctx context.Context) error {
	config := v.config()
	currentModuleRoot := config.CurrentModuleRoot
	switch currentModuleRoot {
	case "latest":
		latest, err := v.execSpawner.LatestWasmModuleRoot().Await(ctx)
		if err != nil {
			return err
		}
		v.currentWasmModuleRoot = latest
	case "current":
		if (v.currentWasmModuleRoot == common.Hash{}) {
			return errors.New("wasmModuleRoot set to 'current' - but info not set from chain")
		}
	default:
		v.currentWasmModuleRoot = common.HexToHash(currentModuleRoot)
		if (v.currentWasmModuleRoot == common.Hash{}) {
			return errors.New("current-module-root config value illegal")
		}
	}
	log.Info("BlockValidator initialized", "current", v.currentWasmModuleRoot, "pending", v.pendingWasmModuleRoot)
	return nil
}

func (v *BlockValidator) checkLegacyValid() error {
	v.reorgMutex.Lock()
	defer v.reorgMutex.Unlock()
	if v.legacyValidInfo == nil {
		return nil
	}
	batchCount, err := v.inboxTracker.GetBatchCount()
	if err != nil {
		return err
	}
	requiredBatchCount := v.legacyValidInfo.AfterPosition.BatchNumber + 1
	if v.legacyValidInfo.AfterPosition.PosInBatch == 0 {
		requiredBatchCount -= 1
	}
	if batchCount < requiredBatchCount {
		log.Warn("legacy valid batch ahead of db", "current", batchCount, "required", requiredBatchCount)
		return nil
	}
	msgCount, err := v.inboxTracker.GetBatchMessageCount(v.legacyValidInfo.AfterPosition.BatchNumber)
	if err != nil {
		return err
	}
	msgCount += arbutil.MessageIndex(v.legacyValidInfo.AfterPosition.PosInBatch)
	processedCount, err := v.streamer.GetProcessedMessageCount()
	if err != nil {
		return err
	}
	if processedCount < msgCount {
		log.Warn("legacy valid message count ahead of db", "current", processedCount, "required", msgCount)
		return nil
	}
	result, err := v.streamer.ResultAtCount(msgCount)
	if err != nil {
		return err
	}
	if result.BlockHash != v.legacyValidInfo.BlockHash {
		log.Error("legacy validated blockHash does not fit chain", "info.BlockHash", v.legacyValidInfo.BlockHash, "chain", result.BlockHash, "count", msgCount)
		return fmt.Errorf("legacy validated blockHash does not fit chain")
	}
	validGS := validator.GoGlobalState{
		BlockHash:  result.BlockHash,
		SendRoot:   result.SendRoot,
		Batch:      v.legacyValidInfo.AfterPosition.BatchNumber,
		PosInBatch: v.legacyValidInfo.AfterPosition.PosInBatch,
	}
	err = v.writeLastValidated(validGS, nil)
	if err == nil {
		err = v.db.Delete(legacyLastBlockValidatedInfoKey)
		if err != nil {
			err = fmt.Errorf("deleting legacy: %w", err)
		}
	}
	if err != nil {
		log.Error("failed writing initial lastValid on upgrade from legacy", "new-info", v.lastValidGS, "err", err)
	} else {
		log.Info("updated last-valid from legacy", "lastValid", v.lastValidGS)
	}
	v.legacyValidInfo = nil
	return nil
}

// checks that the chain caught up to lastValidGS, used in startup
func (v *BlockValidator) checkValidatedGSCaughtUp() (bool, error) {
	v.reorgMutex.Lock()
	defer v.reorgMutex.Unlock()
	if v.chainCaughtUp {
		return true, nil
	}
	if v.legacyValidInfo != nil {
		return false, nil
	}
	if v.lastValidGS.Batch == 0 {
		return false, errors.New("lastValid not initialized. cannot validate genesis")
	}
	caughtUp, count, err := GlobalStateToMsgCount(v.inboxTracker, v.streamer, v.lastValidGS)
	if err != nil {
		return false, err
	}
	if !caughtUp {
		batchCount, err := v.inboxTracker.GetBatchCount()
		if err != nil {
			log.Error("failed reading batch count", "err", err)
			batchCount = 0
		}
		batchMsgCount, err := v.inboxTracker.GetBatchMessageCount(batchCount - 1)
		if err != nil {
			log.Error("failed reading batchMsgCount", "err", err)
			batchMsgCount = 0
		}
		processedMsgCount, err := v.streamer.GetProcessedMessageCount()
		if err != nil {
			log.Error("failed reading processedMsgCount", "err", err)
			processedMsgCount = 0
		}
		log.Info("validator catching up to last valid", "lastValid.Batch", v.lastValidGS.Batch, "lastValid.PosInBatch", v.lastValidGS.PosInBatch, "batchCount", batchCount, "batchMsgCount", batchMsgCount, "processedMsgCount", processedMsgCount)
		return false, nil
	}
	msg, err := v.streamer.GetMessage(count - 1)
	if err != nil {
		return false, err
	}
	v.nextCreateBatchReread = true
	v.nextCreateStartGS = v.lastValidGS
	v.nextCreatePrevDelayed = msg.DelayedMessagesRead
	atomicStorePos(&v.createdA, count)
	atomicStorePos(&v.recordSentA, count)
	atomicStorePos(&v.validatedA, count)
	validatorMsgCountValidatedGauge.Update(int64(count))
	v.chainCaughtUp = true
	return true, nil
}

func (v *BlockValidator) LaunchWorkthreadsWhenCaughtUp(ctx context.Context) {
	for {
		err := v.checkLegacyValid()
		if err != nil {
			log.Error("validator got error updating legacy validated info. Consider restarting with dangerous.reset-block-validation", "err", err)
		}
		caughtUp, err := v.checkValidatedGSCaughtUp()
		if err != nil {
			log.Error("validator got error waiting for chain to catch up. Consider restarting with dangerous.reset-block-validation", "err", err)
		}
		if caughtUp {
			break
		}
		select {
		case <-ctx.Done():
			return
		case <-time.After(v.config().ValidationPoll):
		}
	}
	err := stopwaiter.CallIterativelyWith[struct{}](&v.StopWaiterSafe, v.iterativeValidationEntryCreator, v.createNodesChan)
	if err != nil {
		v.possiblyFatal(err)
	}
	err = stopwaiter.CallIterativelyWith[struct{}](&v.StopWaiterSafe, v.iterativeValidationEntryRecorder, v.sendRecordChan)
	if err != nil {
		v.possiblyFatal(err)
	}
	err = stopwaiter.CallIterativelyWith[struct{}](&v.StopWaiterSafe, v.iterativeValidationProgress, v.progressValidationsChan)
	if err != nil {
		v.possiblyFatal(err)
	}
}

func (v *BlockValidator) Start(ctxIn context.Context) error {
	v.StopWaiter.Start(ctxIn, v)
	v.LaunchThread(v.LaunchWorkthreadsWhenCaughtUp)
	v.CallIteratively(v.iterativeValidationPrint)
	return nil
}

func (v *BlockValidator) StopAndWait() {
	v.StopWaiter.StopAndWait()
}

// WaitForPos can only be used from One thread
func (v *BlockValidator) WaitForPos(t *testing.T, ctx context.Context, pos arbutil.MessageIndex, timeout time.Duration) bool {
	triggerchan := make(chan struct{})
	v.testingProgressMadeChan = triggerchan
	timer := time.NewTimer(timeout)
	defer timer.Stop()
	lastLoop := false
	for {
		if v.validated() > pos {
			return true
		}
		if lastLoop {
			return false
		}
		select {
		case <-timer.C:
			lastLoop = true
		case <-triggerchan:
		case <-ctx.Done():
			lastLoop = true
		}
	}
}<|MERGE_RESOLUTION|>--- conflicted
+++ resolved
@@ -386,64 +386,6 @@
 	return nil
 }
 
-<<<<<<< HEAD
-func (v *BlockValidator) newValidationStatus(prevHeader, header *types.Header, msg *arbostypes.MessageWithMetadata) (*validationStatus, error) {
-	entry, err := newValidationEntry(prevHeader, header, msg, v.blockchain.Config())
-	if err != nil {
-		return nil, err
-	}
-	status := &validationStatus{
-		Status: uint32(Unprepared),
-		Entry:  entry,
-	}
-	return status, nil
-}
-
-func (v *BlockValidator) NewBlock(block *types.Block, prevHeader *types.Header, msg arbostypes.MessageWithMetadata) {
-	v.blockMutex.Lock()
-	defer v.blockMutex.Unlock()
-	blockNum := block.NumberU64()
-	v.lastBlockValidatedMutex.Lock()
-	if blockNum < v.lastBlockValidated {
-		v.lastBlockValidatedMutex.Unlock()
-		return
-	}
-	if v.lastBlockValidatedUnknown {
-		if block.Hash() == v.lastBlockValidatedHash {
-			v.lastBlockValidated = blockNum
-			validatorLastBlockValidatedGauge.Update(int64(blockNum))
-			v.nextBlockToValidate = blockNum + 1
-			v.lastBlockValidatedUnknown = false
-			log.Info("Block building caught up to staker", "blockNr", v.lastBlockValidated, "blockHash", v.lastBlockValidatedHash)
-			// note: this block is already valid
-		}
-		v.lastBlockValidatedMutex.Unlock()
-		return
-	}
-	if v.nextBlockToValidate+v.config().ForwardBlocks <= blockNum {
-		v.lastBlockValidatedMutex.Unlock()
-		return
-	}
-	v.lastBlockValidatedMutex.Unlock()
-	status, err := v.newValidationStatus(prevHeader, block.Header(), &msg)
-	if err != nil {
-		log.Error("failed creating validation status", "err", err)
-		return
-	}
-	// It's fine to separately load and then store as we have the blockMutex acquired
-	_, present := v.validations.Load(blockNum)
-	if present {
-		return
-	}
-	v.validations.Store(blockNum, status)
-	if v.lastValidationEntryBlock < blockNum {
-		v.lastValidationEntryBlock = blockNum
-	}
-	v.triggerSendValidations()
-}
-
-=======
->>>>>>> 16d02519
 //nolint:gosec
 func (v *BlockValidator) writeToFile(validationEntry *validationEntry, moduleRoot common.Hash) error {
 	input, err := validationEntry.ToInput()
@@ -834,99 +776,10 @@
 	return nil
 }
 
-<<<<<<< HEAD
-func (v *BlockValidator) progressValidated() {
-	v.reorgMutex.Lock()
-	defer v.reorgMutex.Unlock()
-	for atomic.LoadInt32(&v.reorgsPending) == 0 {
-		// Reads from blocksValidated can be non-atomic as all writes hold reorgMutex
-		checkingBlock := v.lastBlockValidated + 1
-		entry, found := v.validations.Load(checkingBlock)
-		if !found {
-			return
-		}
-		validationStatus, ok := entry.(*validationStatus)
-		if !ok || (validationStatus == nil) {
-			log.Error("bad entry trying to advance validated counter")
-			return
-		}
-		if validationStatus.getStatus() < ValidationSent {
-			return
-		}
-		validationEntry := validationStatus.Entry
-		if validationEntry.BlockNumber != checkingBlock {
-			log.Error(
-				"bad block number for validation entry",
-				"expected", checkingBlock, "found", validationEntry.BlockNumber,
-			)
-			return
-		}
-		// It's safe to read lastBlockValidatedHash without the lastBlockValidatedMutex as we have the reorgMutex
-		if v.lastBlockValidatedHash != validationEntry.PrevBlockHash {
-			log.Error(
-				"lastBlockValidatedHash is %v but validationEntry has prevBlockHash %v for block number %v",
-				v.lastBlockValidatedHash, validationEntry.PrevBlockHash, v.lastBlockValidated,
-			)
-			return
-		}
-		expectedEnd, err := validationEntry.expectedEnd()
-		if err != nil {
-			v.possiblyFatal(err)
-			return
-		}
-		for _, run := range validationStatus.Runs {
-			if !run.Ready() {
-				return
-			}
-			runEnd, err := run.Current()
-			if err == nil && runEnd != expectedEnd {
-				err = fmt.Errorf(
-					"validation failed %v: expected %v got %v",
-					checkingBlock, expectedEnd, runEnd,
-				)
-				writeErr := v.writeToFile(validationEntry, run.WasmModuleRoot())
-				if writeErr != nil {
-					log.Warn("failed to write validation debugging info", "err", err)
-				}
-				v.possiblyFatal(err)
-			}
-			if err != nil {
-				v.possiblyFatal(err)
-				validationStatus.setStatus(Failed)
-				validatorFailedValidationsCounter.Inc(1)
-				validatorPendingValidationsGauge.Dec(1)
-				return
-			}
-		}
-		for _, run := range validationStatus.Runs {
-			run.Cancel()
-		}
-		validationStatus.replaceStatus(ValidationSent, Valid)
-		validatorValidValidationsCounter.Inc(1)
-		validatorPendingValidationsGauge.Dec(1)
-		v.triggerSendValidations()
-		earliestBatchKept := atomic.LoadUint64(&v.earliestBatchKept)
-		seqMsgNr := validationEntry.StartPosition.BatchNumber
-		if earliestBatchKept < seqMsgNr {
-			for batch := earliestBatchKept; batch < seqMsgNr; batch++ {
-				v.sequencerBatches.Delete(batch)
-			}
-			atomic.StoreUint64(&v.earliestBatchKept, seqMsgNr)
-		}
-
-		v.lastBlockValidatedMutex.Lock()
-		atomic.StoreUint64(&v.lastBlockValidated, checkingBlock)
-		validatorLastBlockValidatedGauge.Update(int64(checkingBlock))
-		v.lastBlockValidatedHash = validationEntry.BlockHash
-		err = v.writeLastValidatedToDb(validationEntry.BlockNumber, validationEntry.BlockHash, validationEntry.EndPosition)
-		if err != nil {
-			log.Error("failed to write validated entry to database", "err", err)
-=======
 func (v *BlockValidator) validGSIsNew(globalState validator.GoGlobalState) bool {
 	if v.legacyValidInfo != nil {
 		if v.legacyValidInfo.AfterPosition.BatchNumber > globalState.Batch {
 			return false
->>>>>>> 16d02519
 		}
 		if v.legacyValidInfo.AfterPosition.BatchNumber == globalState.Batch && v.legacyValidInfo.AfterPosition.PosInBatch >= globalState.PosInBatch {
 			return false
