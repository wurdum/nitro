--- conflicted
+++ resolved
@@ -81,11 +81,7 @@
 		return initConfig.Url[5:], nil
 	}
 	if ipfshelper.CanBeIpfsPath(initConfig.Url) {
-<<<<<<< HEAD
-		ipfsNode, err := ipfshelper.CreateIpfsHelper(ctx, initConfig.DownloadPath, false, "nitro")
-=======
 		ipfsNode, err := ipfshelper.CreateIpfsHelper(ctx, initConfig.DownloadPath, false, ipfshelper.DefaultIpfsProfiles)
->>>>>>> 2c6e1359
 		if err != nil {
 			return "", err
 		}
