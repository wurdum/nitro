--- conflicted
+++ resolved
@@ -42,13 +42,8 @@
 	f.String(prefix+".log-dir", PersistentConfigDefault.LogDir, "directory to store log file")
 	f.Int(prefix+".handles", PersistentConfigDefault.Handles, "number of file descriptor handles to use for the database")
 	f.String(prefix+".ancient", PersistentConfigDefault.Ancient, "directory of ancient where the chain freezer can be opened")
-<<<<<<< HEAD
-	f.String(prefix+".db-engine", PersistentConfigDefault.DBEngine, "backing database implementation to use ('leveldb' or 'pebble')")
+	f.String(prefix+".db-engine", PersistentConfigDefault.DBEngine, "backing database implementation to use. If set to empty string the database type will be autodetected and if no pre-existing database is found it will default to creating new pebble database ('leveldb', 'pebble' or '' = auto-detect)")
 	PebbleConfigAddOptions(prefix+".pebble", f, &PersistentConfigDefault.Pebble)
-=======
-	f.String(prefix+".db-engine", PersistentConfigDefault.DBEngine, "backing database implementation to use. If set to empty string the database type will be autodetected and if no pre-existing database is found it will default to creating new pebble database ('leveldb', 'pebble' or '' = auto-detect)")
-	PebbleConfigAddOptions(prefix+".pebble", f)
->>>>>>> 62239153
 }
 
 func (c *PersistentConfig) ResolveDirectoryNames() error {
