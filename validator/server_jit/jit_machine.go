// Copyright 2022, Offchain Labs, Inc.
// For license information, see https://github.com/nitro/blob/master/LICENSE

package server_jit

import (
	"context"
	"encoding/binary"
	"errors"
	"fmt"
	"io"
	"math"
	"net"
	"os"
	"os/exec"
	"time"

	"github.com/ethereum/go-ethereum/common"
	"github.com/ethereum/go-ethereum/core/rawdb"
	"github.com/ethereum/go-ethereum/log"
	"github.com/ethereum/go-ethereum/metrics"
	"github.com/offchainlabs/nitro/util/arbmath"
	"github.com/offchainlabs/nitro/validator"
)

var jitWasmMemoryUsage = metrics.NewRegisteredHistogram("jit/wasm/memoryusage", nil, metrics.NewBoundedHistogramSample())

type JitMachine struct {
	binary               string
	process              *exec.Cmd
	stdin                io.WriteCloser
	wasmMemoryUsageLimit int
	maxExecutionTime     time.Duration
}

<<<<<<< HEAD
func createJitMachine(jitBinary string, binaryPath string, cranelift bool, wasmMemoryUsageLimit int, _ common.Hash, fatalErrChan chan error) (*JitMachine, error) {
=======
func createJitMachine(jitBinary string, binaryPath string, cranelift bool, wasmMemoryUsageLimit int, maxExecutionTime time.Duration, moduleRoot common.Hash, fatalErrChan chan error) (*JitMachine, error) {
>>>>>>> 019b70be
	invocation := []string{"--binary", binaryPath, "--forks"}
	if cranelift {
		invocation = append(invocation, "--cranelift")
	}
	process := exec.Command(jitBinary, invocation...)
	stdin, err := process.StdinPipe()
	if err != nil {
		return nil, err
	}
	process.Stdout = os.Stdout
	process.Stderr = os.Stderr
	go func() {
		if err := process.Run(); err != nil {
			fatalErrChan <- fmt.Errorf("lost jit block validator process: %w", err)
		}
	}()

	machine := &JitMachine{
		binary:               binaryPath,
		process:              process,
		stdin:                stdin,
		wasmMemoryUsageLimit: wasmMemoryUsageLimit,
		maxExecutionTime:     maxExecutionTime,
	}
	return machine, nil
}

func (machine *JitMachine) close() {
	_, err := machine.stdin.Write([]byte("\n"))
	if err != nil {
		log.Error("error closing jit machine", "error", err)
	}
}

func (machine *JitMachine) prove(
	ctxIn context.Context, entry *validator.ValidationInput,
) (validator.GoGlobalState, error) {
	ctx, cancel := context.WithCancel(ctxIn)
	defer cancel() // ensure our cleanup functions run when we're done
	state := validator.GoGlobalState{}

	timeout := time.Now().Add(machine.maxExecutionTime)
	tcp, err := net.ListenTCP("tcp4", &net.TCPAddr{
		IP: []byte{127, 0, 0, 1},
	})
	if err != nil {
		return state, err
	}
	if err := tcp.SetDeadline(timeout); err != nil {
		return state, err
	}
	go func() {
		<-ctx.Done()
		err := tcp.Close()
		if err != nil {
			log.Warn("error closing JIT validation TCP listener", "err", err)
		}
	}()
	address := fmt.Sprintf("%v\n", tcp.Addr().String())

	// Tell the spawner process about the new tcp port
	if _, err := machine.stdin.Write([]byte(address)); err != nil {
		return state, err
	}

	// Wait for the forked process to connect
	conn, err := tcp.Accept()
	if err != nil {
		return state, fmt.Errorf("error waiting for jit machine to connect back to validator: %w", err)
	}
	go func() {
		<-ctx.Done()
		err := conn.Close()
		if err != nil && !errors.Is(err, net.ErrClosed) {
			log.Warn("error closing JIT validation TCP connection", "err", err)
		}
	}()
	if err := conn.SetReadDeadline(timeout); err != nil {
		return state, err
	}
	if err := conn.SetWriteDeadline(timeout); err != nil {
		return state, err
	}

	writeExact := func(data []byte) error {
		_, err := conn.Write(data)
		return err
	}
	writeUint8 := func(data uint8) error {
		return writeExact([]byte{data})
	}
	writeUint32 := func(data uint32) error {
		return writeExact(arbmath.Uint32ToBytes(data))
	}
	writeIntAsUint32 := func(data int) error {
		if data < 0 || data > math.MaxUint32 {
			return fmt.Errorf("attempted to write out-of-bounds int %v as uint32", data)
		}
		// #nosec G115
		return writeUint32(uint32(data))
	}
	writeUint64 := func(data uint64) error {
		return writeExact(arbmath.UintToBytes(data))
	}
	writeBytes := func(data []byte) error {
		if err := writeUint64(uint64(len(data))); err != nil {
			return err
		}
		return writeExact(data)
	}

	// send global state
	if err := writeUint64(entry.StartState.Batch); err != nil {
		return state, err
	}
	if err := writeUint64(entry.StartState.PosInBatch); err != nil {
		return state, err
	}
	if err := writeExact(entry.StartState.BlockHash[:]); err != nil {
		return state, err
	}
	if err := writeExact(entry.StartState.SendRoot[:]); err != nil {
		return state, err
	}

	const successByte = 0x0
	const failureByte = 0x1
	const anotherByte = 0x3
	const readyByte = 0x4

	success := []byte{successByte}
	another := []byte{anotherByte}
	ready := []byte{readyByte}

	// send inbox
	for _, batch := range entry.BatchInfo {
		if err := writeExact(another); err != nil {
			return state, err
		}
		if err := writeUint64(batch.Number); err != nil {
			return state, err
		}
		if err := writeBytes(batch.Data); err != nil {
			return state, err
		}
	}
	if err := writeExact(success); err != nil {
		return state, err
	}

	// send delayed inbox
	if entry.HasDelayedMsg {
		if err := writeExact(another); err != nil {
			return state, err
		}
		if err := writeUint64(entry.DelayedMsgNr); err != nil {
			return state, err
		}
		if err := writeBytes(entry.DelayedMsg); err != nil {
			return state, err
		}
	}
	if err := writeExact(success); err != nil {
		return state, err
	}

	// send known preimages
	preimageTypes := entry.Preimages
	if err := writeIntAsUint32(len(preimageTypes)); err != nil {
		return state, err
	}
	for ty, preimages := range preimageTypes {
		if err := writeUint8(uint8(ty)); err != nil {
			return state, err
		}
		if err := writeIntAsUint32(len(preimages)); err != nil {
			return state, err
		}
		for hash, preimage := range preimages {
			if err := writeExact(hash[:]); err != nil {
				return state, err
			}
			if err := writeBytes(preimage); err != nil {
				return state, err
			}
		}
	}

	localTarget := rawdb.LocalTarget()
	userWasms := entry.UserWasms[localTarget]

	// if there are user wasms, but only for wrong architecture - error
	if len(userWasms) == 0 {
		for arch, userWasms := range entry.UserWasms {
			if len(userWasms) != 0 {
				return state, fmt.Errorf("bad stylus arch for validation input. got: %v, expected: %v", arch, localTarget)
			}
		}
	}

	if err := writeIntAsUint32(len(userWasms)); err != nil {
		return state, err
	}
	for moduleHash, program := range userWasms {
		if err := writeExact(moduleHash[:]); err != nil {
			return state, err
		}
		if err := writeBytes(program); err != nil {
			return state, err
		}
	}

	// signal that we are done sending global state
	if err := writeExact(ready); err != nil {
		return state, err
	}

	read := func(count uint64) ([]byte, error) {
		slice := make([]byte, count)
		_, err := io.ReadFull(conn, slice)
		if err != nil {
			return nil, err
		}
		return slice, nil
	}
	readUint64 := func() (uint64, error) {
		slice, err := read(8)
		if err != nil {
			return 0, err
		}
		return binary.BigEndian.Uint64(slice), nil
	}
	readHash := func() (common.Hash, error) {
		slice, err := read(32)
		if err != nil {
			return common.Hash{}, err
		}
		return common.BytesToHash(slice), nil
	}

	for {
		kind, err := read(1)
		if err != nil {
			return state, err
		}
		switch kind[0] {
		case failureByte:
			length, err := readUint64()
			if err != nil {
				return state, err
			}
			message, err := read(length)
			if err != nil {
				return state, err
			}
			log.Error("Jit Machine Failure", "message", string(message))
			return state, errors.New(string(message))
		case successByte:
			if state.Batch, err = readUint64(); err != nil {
				return state, err
			}
			if state.PosInBatch, err = readUint64(); err != nil {
				return state, err
			}
			if state.BlockHash, err = readHash(); err != nil {
				return state, err
			}
			if state.SendRoot, err = readHash(); err != nil {
				return state, err
			}
			memoryUsed, err := readUint64()
			if err != nil {
				return state, fmt.Errorf("failed to read memory usage from Jit machine: %w", err)
			}
			// #nosec G115
			if memoryUsed > uint64(machine.wasmMemoryUsageLimit) {
				log.Warn("memory used by jit wasm exceeds the wasm memory usage limit", "limit", machine.wasmMemoryUsageLimit, "memoryUsed", memoryUsed)
			}
			// #nosec G115
			jitWasmMemoryUsage.Update(int64(memoryUsed))
			return state, nil
		default:
			message := "inter-process communication failure"
			log.Error("Jit Machine Failure", "message", message)
			return state, errors.New("inter-process communication failure")
		}
	}
}<|MERGE_RESOLUTION|>--- conflicted
+++ resolved
@@ -33,11 +33,7 @@
 	maxExecutionTime     time.Duration
 }
 
-<<<<<<< HEAD
-func createJitMachine(jitBinary string, binaryPath string, cranelift bool, wasmMemoryUsageLimit int, _ common.Hash, fatalErrChan chan error) (*JitMachine, error) {
-=======
-func createJitMachine(jitBinary string, binaryPath string, cranelift bool, wasmMemoryUsageLimit int, maxExecutionTime time.Duration, moduleRoot common.Hash, fatalErrChan chan error) (*JitMachine, error) {
->>>>>>> 019b70be
+func createJitMachine(jitBinary string, binaryPath string, cranelift bool, wasmMemoryUsageLimit int, maxExecutionTime time.Duration, _ common.Hash, fatalErrChan chan error) (*JitMachine, error) {
 	invocation := []string{"--binary", binaryPath, "--forks"}
 	if cranelift {
 		invocation = append(invocation, "--cranelift")
