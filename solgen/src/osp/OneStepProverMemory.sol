//SPDX-License-Identifier: UNLICENSED
pragma solidity ^0.8.0;

import "../state/Value.sol";
import "../state/Machine.sol";
import "../state/Deserialize.sol";
import "./IOneStepProver.sol";

contract OneStepProverMemory is IOneStepProver {
    using MerkleProofLib for MerkleProof;
    using ModuleMemoryLib for ModuleMemory;
	using ValueLib for Value;
    using ValueStackLib for ValueStack;

    uint256 constant LEAF_SIZE = 32;
    uint64 constant PAGE_SIZE = 65536;

    function pullLeafByte(bytes32 leaf, uint256 idx)
        internal
        pure
        returns (uint8)
    {
        require(idx < LEAF_SIZE, "BAD_PULL_LEAF_BYTE_IDX");
        // Take into account that we are casting the leaf to a big-endian integer
        uint256 leafShift = (LEAF_SIZE - 1 - idx) * 8;
        return uint8(uint256(leaf) >> leafShift);
    }

    function setLeafByte(
        bytes32 oldLeaf,
        uint256 idx,
        uint8 val
    ) internal pure returns (bytes32) {
        require(idx < LEAF_SIZE, "BAD_SET_LEAF_BYTE_IDX");
        // Take into account that we are casting the leaf to a big-endian integer
        uint256 leafShift = (LEAF_SIZE - 1 - idx) * 8;
        uint256 newLeaf = uint256(oldLeaf);
        newLeaf &= ~(0xFF << leafShift);
        newLeaf |= uint256(val) << leafShift;
        return bytes32(newLeaf);
    }

    function executeMemoryLoad(
        Machine memory mach,
        Module memory mod,
        Instruction calldata inst,
        bytes calldata proof
    ) internal pure {
        ValueType ty;
        uint256 readBytes;
        bool signed;
        if (inst.opcode == Instructions.I32_LOAD) {
            ty = ValueType.I32;
            readBytes = 4;
            signed = false;
        } else if (inst.opcode == Instructions.I64_LOAD) {
            ty = ValueType.I64;
            readBytes = 8;
            signed = false;
        } else if (inst.opcode == Instructions.F32_LOAD) {
            ty = ValueType.F32;
            readBytes = 4;
            signed = false;
        } else if (inst.opcode == Instructions.F64_LOAD) {
            ty = ValueType.F64;
            readBytes = 8;
            signed = false;
        } else if (inst.opcode == Instructions.I32_LOAD8_S) {
            ty = ValueType.I32;
            readBytes = 1;
            signed = true;
        } else if (inst.opcode == Instructions.I32_LOAD8_U) {
            ty = ValueType.I32;
            readBytes = 1;
            signed = false;
        } else if (inst.opcode == Instructions.I32_LOAD16_S) {
            ty = ValueType.I32;
            readBytes = 2;
            signed = true;
        } else if (inst.opcode == Instructions.I32_LOAD16_U) {
            ty = ValueType.I32;
            readBytes = 2;
            signed = false;
        } else if (inst.opcode == Instructions.I64_LOAD8_S) {
            ty = ValueType.I64;
            readBytes = 1;
            signed = true;
        } else if (inst.opcode == Instructions.I64_LOAD8_U) {
            ty = ValueType.I64;
            readBytes = 1;
            signed = false;
        } else if (inst.opcode == Instructions.I64_LOAD16_S) {
            ty = ValueType.I64;
            readBytes = 2;
            signed = true;
        } else if (inst.opcode == Instructions.I64_LOAD16_U) {
            ty = ValueType.I64;
            readBytes = 2;
            signed = false;
        } else if (inst.opcode == Instructions.I64_LOAD32_S) {
            ty = ValueType.I64;
            readBytes = 4;
            signed = true;
        } else if (inst.opcode == Instructions.I64_LOAD32_U) {
            ty = ValueType.I64;
            readBytes = 4;
            signed = false;
        } else {
            revert("INVALID_MEMORY_LOAD_OPCODE");
        }

        // Neither of these can overflow as they're computed with much less than 256 bit integers.
        uint256 startIdx = inst.argumentData +
<<<<<<< HEAD
            Values.assumeI32(ValueStacks.pop(mach.valueStack));
=======
            mach.valueStack.pop().contents;
>>>>>>> 17c5e511
        if (startIdx + readBytes > mod.moduleMemory.size) {
            mach.status = MachineStatus.ERRORED;
            return;
        }

        uint256 proofOffset = 0;
        uint256 lastProvedLeafIdx = ~uint256(0);
        bytes32 lastProvedLeafContents;
        uint64 readValue;
        for (uint256 i = 0; i < readBytes; i++) {
            uint256 idx = startIdx + i;
            uint256 leafIdx = idx / LEAF_SIZE;
            if (leafIdx != lastProvedLeafIdx) {
                // This hits the stack size if we phrase it as mod.moduleMemory.proveLeaf(...)
                (lastProvedLeafContents, proofOffset, ) = ModuleMemoryLib
                    .proveLeaf(mod.moduleMemory, leafIdx, proof, proofOffset);
                lastProvedLeafIdx = leafIdx;
            }
            uint256 indexWithinLeaf = idx % LEAF_SIZE;
            readValue |=
                uint64(pullLeafByte(lastProvedLeafContents, indexWithinLeaf)) <<
                uint64(i * 8);
        }

        if (signed) {
            // Go down to the original uint size, change to signed, go up to correct size, convert back to unsigned
            if (readBytes == 1 && ty == ValueType.I32) {
                readValue = uint32(int32(int8(uint8(readValue))));
            } else if (readBytes == 1 && ty == ValueType.I64) {
                readValue = uint64(int64(int8(uint8(readValue))));
            } else if (readBytes == 2 && ty == ValueType.I32) {
                readValue = uint32(int32(int16(uint16(readValue))));
            } else if (readBytes == 2 && ty == ValueType.I64) {
                readValue = uint64(int64(int16(uint16(readValue))));
            } else if (readBytes == 4 && ty == ValueType.I64) {
                readValue = uint64(int64(int32(uint32(readValue))));
            } else {
                revert("BAD_READ_BYTES_SIGNED");
            }
        }

        mach.valueStack.push(
            Value({valueType: ty, contents: readValue})
        );
    }

    function executeMemoryStore(
        Machine memory mach,
        Module memory mod,
        Instruction calldata inst,
        bytes calldata proof
    ) internal pure {
        uint64 writeBytes;
        uint64 toWrite;
        {
            ValueType ty;
            if (inst.opcode == Instructions.I32_STORE) {
                ty = ValueType.I32;
                writeBytes = 4;
            } else if (inst.opcode == Instructions.I64_STORE) {
                ty = ValueType.I64;
                writeBytes = 8;
            } else if (inst.opcode == Instructions.F32_STORE) {
                ty = ValueType.F32;
                writeBytes = 4;
            } else if (inst.opcode == Instructions.F64_STORE) {
                ty = ValueType.F64;
                writeBytes = 8;
            } else if (inst.opcode == Instructions.I32_STORE8) {
                ty = ValueType.I32;
                writeBytes = 1;
            } else if (inst.opcode == Instructions.I32_STORE16) {
                ty = ValueType.I32;
                writeBytes = 2;
            } else if (inst.opcode == Instructions.I64_STORE8) {
                ty = ValueType.I64;
                writeBytes = 1;
            } else if (inst.opcode == Instructions.I64_STORE16) {
                ty = ValueType.I64;
                writeBytes = 2;
            } else if (inst.opcode == Instructions.I64_STORE32) {
                ty = ValueType.I64;
                writeBytes = 4;
            } else {
                revert("INVALID_MEMORY_STORE_OPCODE");
            }

            Value memory writingVal = mach.valueStack.pop();
            require(writingVal.valueType == ty, "BAD_STORE_TYPE");
            toWrite = uint64(writingVal.contents);
            if (writeBytes < 8) {
                toWrite &= (uint64(1) << (writeBytes * 8)) - 1;
            }
        }

        // Neither of these can overflow as they're computed with much less than 256 bit integers.
        uint256 startIdx = inst.argumentData +
<<<<<<< HEAD
            Values.assumeI32(ValueStacks.pop(mach.valueStack));
=======
            mach.valueStack.pop().contents;
>>>>>>> 17c5e511
        if (startIdx + writeBytes > mod.moduleMemory.size) {
            mach.status = MachineStatus.ERRORED;
            return;
        }

        uint256 proofOffset = 0;
        uint256 lastProvedLeafIdx = ~uint256(0);
        MerkleProof memory lastProvedMerkle;
        bytes32 lastProvedLeafContents;
        for (uint256 i = 0; i < writeBytes; i++) {
            uint256 idx = startIdx + i;
            uint256 leafIdx = idx / LEAF_SIZE;
            if (leafIdx != lastProvedLeafIdx) {
                if (lastProvedLeafIdx != ~uint256(0)) {
                    // Apply the last leaf update
                    mod.moduleMemory.merkleRoot = lastProvedMerkle
                        .computeRootFromMemory(
                            lastProvedLeafIdx,
                            lastProvedLeafContents
                        );
                }
                // This hits the stack size if we phrase it as mod.moduleMemory.proveLeaf(...)
                (
                    lastProvedLeafContents,
                    proofOffset,
                    lastProvedMerkle
                ) = ModuleMemoryLib.proveLeaf(
                    mod.moduleMemory,
                    leafIdx,
                    proof,
                    proofOffset
                );
                lastProvedLeafIdx = leafIdx;
            }
            uint256 indexWithinLeaf = idx % LEAF_SIZE;
            lastProvedLeafContents = setLeafByte(
                lastProvedLeafContents,
                indexWithinLeaf,
                uint8(toWrite)
            );
            toWrite >>= 8;
        }
        mod.moduleMemory.merkleRoot = lastProvedMerkle.computeRootFromMemory(
            lastProvedLeafIdx,
            lastProvedLeafContents
        );
    }

    function executeMemorySize(
        Machine memory mach,
        Module memory mod,
        Instruction calldata,
        bytes calldata
    ) internal pure {
        uint32 pages = uint32(mod.moduleMemory.size / PAGE_SIZE);
        mach.valueStack.push(ValueLib.newI32(pages));
    }

    function executeMemoryGrow(
        Machine memory mach,
        Module memory mod,
        Instruction calldata,
        bytes calldata
    ) internal pure {
        uint32 oldPages = uint32(mod.moduleMemory.size / PAGE_SIZE);
        uint32 growingPages = mach.valueStack.pop().assumeI32();
        // Safe as the input integers are too small to overflow a uint256
        uint256 newSize = (uint256(oldPages) + uint256(growingPages)) *
            PAGE_SIZE;
        // Note: we require the size remain *below* 2^32, meaning the actual limit is 2^32-PAGE_SIZE
        if (newSize < (1 << 32)) {
            mod.moduleMemory.size = uint64(newSize);
            mach.valueStack.push(ValueLib.newI32(oldPages));
        } else {
            mach.valueStack.push(ValueLib.newI32(~uint32(0)));
        }
    }

    function executeOneStep(
        ExecutionContext calldata,
        Machine calldata startMach,
        Module calldata startMod,
        Instruction calldata inst,
        bytes calldata proof
    ) external pure override returns (Machine memory mach, Module memory mod) {
        mach = startMach;
        mod = startMod;

        uint16 opcode = inst.opcode;

        function(
            Machine memory,
            Module memory,
            Instruction calldata,
            bytes calldata
        ) internal pure impl;
        if (
            opcode >= Instructions.I32_LOAD &&
            opcode <= Instructions.I64_LOAD32_U
        ) {
            impl = executeMemoryLoad;
        } else if (
            opcode >= Instructions.I32_STORE &&
            opcode <= Instructions.I64_STORE32
        ) {
            impl = executeMemoryStore;
        } else if (opcode == Instructions.MEMORY_SIZE) {
            impl = executeMemorySize;
        } else if (opcode == Instructions.MEMORY_GROW) {
            impl = executeMemoryGrow;
        } else {
            revert("INVALID_MEMORY_OPCODE");
        }

        impl(mach, mod, inst, proof);
    }
}<|MERGE_RESOLUTION|>--- conflicted
+++ resolved
@@ -111,11 +111,7 @@
 
         // Neither of these can overflow as they're computed with much less than 256 bit integers.
         uint256 startIdx = inst.argumentData +
-<<<<<<< HEAD
-            Values.assumeI32(ValueStacks.pop(mach.valueStack));
-=======
-            mach.valueStack.pop().contents;
->>>>>>> 17c5e511
+            mach.valueStack.pop().assumeI32();
         if (startIdx + readBytes > mod.moduleMemory.size) {
             mach.status = MachineStatus.ERRORED;
             return;
@@ -213,11 +209,7 @@
 
         // Neither of these can overflow as they're computed with much less than 256 bit integers.
         uint256 startIdx = inst.argumentData +
-<<<<<<< HEAD
-            Values.assumeI32(ValueStacks.pop(mach.valueStack));
-=======
-            mach.valueStack.pop().contents;
->>>>>>> 17c5e511
+            mach.valueStack.pop().assumeI32();
         if (startIdx + writeBytes > mod.moduleMemory.size) {
             mach.status = MachineStatus.ERRORED;
             return;
